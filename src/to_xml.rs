// to_xml.rs

use crate::common::bpmn_event::BpmnEvent;
use crate::common::edge::Edge;
use crate::common::graph::Graph;
use crate::common::lane::Lane;
use crate::common::node::Node;
use crate::common::pool::Pool;
use std::collections::HashSet;
use std::fs::File;
use std::io::Write;

pub fn generate_bpmn(graph: &Graph) -> String {
    let mut bpmn = String::from(
        r#"<?xml version="1.0" encoding="UTF-8"?>
<bpmn:definitions xmlns:xsi="http://www.w3.org/2001/XMLSchema-instance"
xmlns:bpmn="http://www.omg.org/spec/BPMN/20100524/MODEL"
xmlns:bpmndi="http://www.omg.org/spec/BPMN/20100524/DI"
xmlns:dc="http://www.omg.org/spec/DD/20100524/DC"
xmlns:di="http://www.omg.org/spec/DD/20100524/DI"
xmlns:modeler="http://camunda.org/schema/modeler/1.0" id="Definitions_1"
targetNamespace="http://bpmn.io/schema/bpmn" exporter="Camunda Modeler"
exporterVersion="5.17.0">
"#,
    );

    // Begin collaboration
    bpmn.push_str(r#"  <bpmn:collaboration id="Collaboration_1">"#);

    // Collect unique pool IDs from nodes
    let pool_ids: HashSet<String> = graph
        .pools
        .iter()
        .map(|pool| pool.get_pool_name())
        .collect();

    for pool_id in &pool_ids {
        bpmn.push_str(&format!(
            r#"<bpmn:participant id="Participant_{}" name="{}" processRef="Process_{}" />"#,
            pool_id, pool_id, pool_id
        ));
    }

    bpmn.push_str(r#"  </bpmn:collaboration>"#);

    // Generate processes for each pool
    for pool_id in &pool_ids {
        bpmn.push_str(&format!(
            r#"<bpmn:process id="Process_{}" isExecutable="true">"#,
            pool_id
        ));

        // Get nodes in this pool
        let pool_nodes: Vec<&Node> = graph.get_nodes_by_pool_name(pool_id);

        // Collect unique lane IDs within this pool
        let lane_ids: HashSet<String> = pool_nodes
            .iter()
            .filter_map(|node| node.lane.clone())
            .collect();

        // Generate laneSet if there are lanes
        if !lane_ids.is_empty() {
            bpmn.push_str(&format!(
                r#"<bpmn:laneSet id="LaneSet_{}">"#,
                pool_id
            ));

            for lane_id in &lane_ids {
                bpmn.push_str(&format!(
                    r#"<bpmn:lane id="Lane_{}" name="{}">"#,
                    lane_id, lane_id
                ));

                // Get nodes in this lane
                let lane_nodes: Vec<&Node> = pool_nodes
                    .iter()
                    .filter(|node| node.lane.as_deref() == Some(lane_id.as_str()))
                    .cloned()
                    .collect();

                // Add flowNodeRefs
                for node in &lane_nodes {
                    let node_id = get_node_bpmn_id(node);
                    bpmn.push_str(&format!(
                        r#"<bpmn:flowNodeRef>{}</bpmn:flowNodeRef>"#,
                        node_id
                    ));
                }

                bpmn.push_str(r#"</bpmn:lane>"#);
            }

            bpmn.push_str(r#"</bpmn:laneSet>"#);
        }

        // Generate flow nodes (events, tasks, etc.)
        for node in &pool_nodes {
            generate_flow_node(&mut bpmn, node, graph);
        }

        // Generate sequence flows
        generate_sequence_flows(&mut bpmn, &graph, &pool_nodes);

        bpmn.push_str(r#"</bpmn:process>"#);
    }

    // Add BPMN diagram elements
    bpmn.push_str(
        r#"<bpmndi:BPMNDiagram id="BPMNDiagram_1">
  <bpmndi:BPMNPlane id="BPMNPlane_1" bpmnElement="Collaboration_1">
"#,
    );

    // Add BPMN shapes for participants (pools)
    for pool in graph.get_pools() {
        let pool_id = pool.get_pool_name();
        bpmn.push_str(&format!(
            r#"<bpmndi:BPMNShape id="Participant_{}_di" bpmnElement="Participant_{}" isHorizontal="true">
    <dc:Bounds x="{:.2}" y="{:.2}" width="{:.2}" height="{:.2}" />
  </bpmndi:BPMNShape>"#,
  pool_id,
  pool_id,
            /* x */ pool.x.unwrap_or(0.0),
            /* y */ pool.y.unwrap_or(0.0),
            /* width */ pool.width.unwrap_or(0.0),
            /* height */ pool.height.unwrap_or(0.0),
        )); 

        for lane in pool.get_lanes() {
            let lane_id = lane.get_lane();
            bpmn.push_str(&format!(
                r#"<bpmndi:BPMNShape id="Lane_{}_di" bpmnElement="Lane_{}" isHorizontal="true">
    <dc:Bounds x="{:.2}" y="{:.2}" width="{:.2}" height="{:.2}" />
  </bpmndi:BPMNShape>"#,
                lane_id,
                lane_id,
                /* x */ lane.x.unwrap_or(0.0),
                /* y */ lane.y.unwrap_or(0.0),
                /* width */ lane.width.unwrap_or(0.0),
                /* height */ lane.height.unwrap_or(0.0),
            ));
        }
    }


    // Add BPMN shapes for flow nodes
    for pool in &graph.pools {
        for lane in pool.get_lanes() {
            for node in lane.get_layers() {
                let (width, height) = if let Some(event) = &node.event {
                    get_node_size(event)
                } else {
                    (100, 80)
                };

                let x = node.x.unwrap_or(0.0);
                let y = node.y.unwrap_or(0.0) + node.y_offset.unwrap_or(0.0);

                bpmn.push_str(&format!(
                r#"<bpmndi:BPMNShape id="{}_di" bpmnElement="{}">
                <dc:Bounds x="{:.2}" y="{:.2}" width="{}" height="{}" />
                </bpmndi:BPMNShape>"#,
                get_node_bpmn_id(node),
                get_node_bpmn_id(node),
                x,
                y,
                width,
                height
                ));
    }
}
    }

    // Add BPMN edges for sequence flows
    // Lisa BPMN edges for sequence flows
    for edge in &graph.edges {
        bpmn.push_str(&format!(
            r#"<bpmndi:BPMNEdge id="Flow_{}_{}_di" bpmnElement="Flow_{}_{}">"#,
            edge.from, edge.to, edge.from, edge.to
        ));

<<<<<<< HEAD
        for (x, y) in edge.adjusted_points.as_ref().unwrap() {
            bpmn.push_str(&format!(
                r#"<bpmndi:waypoint x="{:.2}" y="{:.2}" />"#,
                x, y
            ));
=======
        // Lisa waypoints adjusted_points-st
        if let Some(points) = &edge.adjusted_points {
            for (x, y) in points {
                bpmn.push_str(&format!(
                    r#"<di:waypoint x="{:.2}" y="{:.2}" />"#,
                    x, y
                ));
            }
        } else {
            eprintln!("Warning: Edge {} -> {} has no adjusted_points.", edge.from, edge.to);
>>>>>>> b87d1081
        }

        bpmn.push_str(r#"</bpmndi:BPMNEdge>"#);
    }

    // Sulge BPMNPlane, BPMNDiagram ja definitions lõpus
    bpmn.push_str(
        r#"  </bpmndi:BPMNPlane>
</bpmndi:BPMNDiagram>
</bpmn:definitions>
"#,
    );

    bpmn
}

fn generate_flow_node(bpmn: &mut String, node: &Node, graph: &Graph) {
    if let Some(event) = &node.event {
        match event {
            // Start Events
            BpmnEvent::Start(label)
            | BpmnEvent::StartTimerEvent(label)
            | BpmnEvent::StartSignalEvent(label)
            | BpmnEvent::StartMessageEvent(label)
            | BpmnEvent::StartConditionalEvent(label) => {
                bpmn.push_str(&format!(
                    r#"<bpmn:startEvent id="{}" name="{}">"#,
                    get_node_bpmn_id(node),
                    label
                ));

                // Add outgoing flows
                for edge in graph.edges.iter().filter(|e| e.from == node.id) {
                    bpmn.push_str(&format!(
                        r#"<bpmn:outgoing>Flow_{}_{}"</bpmn:outgoing>"#,
                        edge.from, edge.to
                    ));
                }

                bpmn.push_str(r#"</bpmn:startEvent>"#);
            }

            // End Events
            BpmnEvent::End(label)
            | BpmnEvent::EndErrorEvent(label)
            | BpmnEvent::EndCancelEvent(label)
            | BpmnEvent::EndSignalEvent(label)
            | BpmnEvent::EndMessageEvent(label)
            | BpmnEvent::EndTerminateEvent(label)
            | BpmnEvent::EndEscalationEvent(label)
            | BpmnEvent::EndCompensationEvent(label) => {
                bpmn.push_str(&format!(
                    r#"<bpmn:endEvent id="{}" name="{}">"#,
                    get_node_bpmn_id(node),
                    label
                ));

                // Add incoming flows
                for edge in graph.edges.iter().filter(|e| e.to == node.id) {
                    bpmn.push_str(&format!(
                        r#"<bpmn:incoming>Flow_{}_{}"</bpmn:incoming>"#,
                        edge.from, edge.to
                    ));
                }

                bpmn.push_str(r#"</bpmn:endEvent>"#);
            }

            // Tasks and Activities
            BpmnEvent::ActivityTask(label)
            | BpmnEvent::ActivitySubprocess(label)
            | BpmnEvent::ActivityCallActivity(label)
            | BpmnEvent::ActivityEventSubprocess(label)
            | BpmnEvent::ActivityTransaction(label)
            | BpmnEvent::TaskUser(label)
            | BpmnEvent::TaskService(label)
            | BpmnEvent::TaskBusinessRule(label)
            | BpmnEvent::TaskScript(label) => {
                let element_type = match event {
                    BpmnEvent::ActivityTask(_) => "task",
                    BpmnEvent::TaskUser(_) => "userTask",
                    BpmnEvent::TaskService(_) => "serviceTask",
                    BpmnEvent::TaskBusinessRule(_) => "businessRuleTask",
                    BpmnEvent::TaskScript(_) => "scriptTask",
                    BpmnEvent::ActivitySubprocess(_) => "subProcess",
                    BpmnEvent::ActivityCallActivity(_) => "callActivity",
                    BpmnEvent::ActivityEventSubprocess(_) => "subProcess triggeredByEvent=\"true\"",
                    BpmnEvent::ActivityTransaction(_) => "transaction",
                    _ => "task",
                };

                bpmn.push_str(&format!(
                    r#"<bpmn:{} id="{}" name="{}">"#,
                    element_type,
                    get_node_bpmn_id(node),
                    label
                ));

                // Add incoming flows
                for edge in graph.edges.iter().filter(|e| e.to == node.id) {
                    bpmn.push_str(&format!(
                        r#"<bpmn:incoming>Flow_{}_{}"</bpmn:incoming>"#,
                        edge.from, edge.to
                    ));
                }

                // Add outgoing flows
                for edge in graph.edges.iter().filter(|e| e.from == node.id) {
                    bpmn.push_str(&format!(
                        r#"<bpmn:outgoing>Flow_{}_{}"</bpmn:outgoing>"#,
                        edge.from, edge.to
                    ));
                }

                bpmn.push_str(&format!(r#"</bpmn:{}>"#, element_type));
            }

            // Gateways
            BpmnEvent::GatewayExclusive | BpmnEvent::GatewayInclusive | BpmnEvent::GatewayJoin(_) => {
                let element_type = match event {
                    BpmnEvent::GatewayExclusive => "exclusiveGateway",
                    BpmnEvent::GatewayInclusive => "inclusiveGateway",
                    BpmnEvent::GatewayJoin(_) => "parallelGateway",
                    _ => "exclusiveGateway",
                };

                bpmn.push_str(&format!(
                    r#"<bpmn:{} id="{}">"#,
                    element_type,
                    get_node_bpmn_id(node),
                ));

                // Add incoming flows
                for edge in graph.edges.iter().filter(|e| e.to == node.id) {
                    bpmn.push_str(&format!(
                        r#"<bpmn:incoming>Flow_{}_{}"</bpmn:incoming>"#,
                        edge.from, edge.to
                    ));
                }

                // Add outgoing flows
                for edge in graph.edges.iter().filter(|e| e.from == node.id) {
                    bpmn.push_str(&format!(
                        r#"<bpmn:outgoing>Flow_{}_{}"</bpmn:outgoing>"#,
                        edge.from, edge.to
                    ));
                }

                bpmn.push_str(&format!(r#"</bpmn:{}>"#, element_type));
            }

            // Data Objects
            BpmnEvent::DataStoreReference(label) => {
                bpmn.push_str(&format!(
                    r#"<bpmn:dataStoreReference id="{}" name="{}" />"#,
                    get_node_bpmn_id(node),
                    label
                ));
            }
            BpmnEvent::DataObjectReference(label) => {
                bpmn.push_str(&format!(
                    r#"<bpmn:dataObjectReference id="{}" name="{}" />"#,
                    get_node_bpmn_id(node),
                    label
                ));
            }
            _ => {}
        }
    }
}

fn generate_sequence_flows(
    bpmn: &mut String,
    graph: &Graph,
    pool_nodes: &Vec<&Node>,
) {
    let node_ids: HashSet<usize> = pool_nodes.iter().map(|node| node.id).collect();

    for edge in &graph.edges {
        if node_ids.contains(&edge.from) && node_ids.contains(&edge.to) {
            let from_node = graph.get_node_by_id(edge.from).unwrap();
            let to_node = graph.get_node_by_id(edge.to).unwrap();

            let source_ref = get_node_bpmn_id(from_node);
            let target_ref = get_node_bpmn_id(to_node);

            // Lisa sequenceFlow element
            bpmn.push_str(&format!(
                r#"<bpmn:sequenceFlow id="Flow_{}_{}" sourceRef="{}" targetRef="{}" />"#,
                edge.from, edge.to, source_ref, target_ref
            ));

            // Lisa BPMNEdge element ja waypoints
            bpmn.push_str(&format!(
                r#"<bpmndi:BPMNEdge id="Flow_{}_{}_di" bpmnElement="Flow_{}_{}">"#,
                edge.from, edge.to, edge.from, edge.to
            ));

            if let Some(points) = &edge.adjusted_points {
                for (x, y) in points {
                    bpmn.push_str(&format!(
                        r#"<di:waypoint x="{:.2}" y="{:.2}" />"#,
                        x, y
                    ));
                }
            } else {
                // Kui adjusted_points puudub, lisa hoiatus
                eprintln!(
                    "Warning: Edge {} -> {} has no adjusted_points.",
                    edge.from, edge.to
                );
            }

            bpmn.push_str(r#"</bpmndi:BPMNEdge>"#);
        }
    }
}




fn get_node_bpmn_id(node: &Node) -> String {
    if let Some(event) = &node.event {
        match event {
            BpmnEvent::Start(_) | BpmnEvent::StartTimerEvent(_)
            | BpmnEvent::StartSignalEvent(_) | BpmnEvent::StartMessageEvent(_)
            | BpmnEvent::StartConditionalEvent(_) => format!("StartEvent_{}", node.id),

            BpmnEvent::End(_) | BpmnEvent::EndErrorEvent(_)
            | BpmnEvent::EndCancelEvent(_) | BpmnEvent::EndSignalEvent(_)
            | BpmnEvent::EndMessageEvent(_) | BpmnEvent::EndTerminateEvent(_)
            | BpmnEvent::EndEscalationEvent(_) | BpmnEvent::EndCompensationEvent(_) => {
                format!("EndEvent_{}", node.id)
            }

            BpmnEvent::ActivityTask(_)
            | BpmnEvent::TaskUser(_)
            | BpmnEvent::TaskService(_)
            | BpmnEvent::TaskBusinessRule(_)
            | BpmnEvent::TaskScript(_) => format!("Activity_{}", node.id),

            BpmnEvent::ActivitySubprocess(_) => format!("SubProcess_{}", node.id),
            BpmnEvent::ActivityCallActivity(_) => format!("CallActivity_{}", node.id),
            BpmnEvent::ActivityEventSubprocess(_) => format!("EventSubProcess_{}", node.id),
            BpmnEvent::ActivityTransaction(_) => format!("Transaction_{}", node.id),

            BpmnEvent::GatewayExclusive
            | BpmnEvent::GatewayInclusive
            | BpmnEvent::GatewayJoin(_) => format!("Gateway_{}", node.id),

            BpmnEvent::DataStoreReference(_) => format!("DataStoreReference_{}", node.id),
            BpmnEvent::DataObjectReference(_) => format!("DataObjectReference_{}", node.id),

            // Add other event types as needed
            _ => format!("Node_{}", node.id),
        }
    } else {
        format!("Node_{}", node.id)
    }
}

pub fn get_node_size(event: &BpmnEvent) -> (usize, usize) {
    match event {
        // Start Events
        BpmnEvent::Start(_)
        | BpmnEvent::StartTimerEvent(_)
        | BpmnEvent::StartSignalEvent(_)
        | BpmnEvent::StartMessageEvent(_)
        | BpmnEvent::StartConditionalEvent(_) => (36, 36),

        // End Events
        BpmnEvent::End(_)
        | BpmnEvent::EndErrorEvent(_)
        | BpmnEvent::EndCancelEvent(_)
        | BpmnEvent::EndSignalEvent(_)
        | BpmnEvent::EndMessageEvent(_)
        | BpmnEvent::EndTerminateEvent(_)
        | BpmnEvent::EndEscalationEvent(_)
        | BpmnEvent::EndCompensationEvent(_) => (36, 36),

        // Gateways
        BpmnEvent::GatewayExclusive
        | BpmnEvent::GatewayInclusive
        | BpmnEvent::GatewayJoin(_) => (50, 50),

        // Activities
        BpmnEvent::ActivityTask(_)
        | BpmnEvent::ActivityCallActivity(_)
        | BpmnEvent::TaskUser(_)
        | BpmnEvent::TaskService(_)
        | BpmnEvent::TaskBusinessRule(_)
        | BpmnEvent::TaskScript(_) => (100, 80),

        // Subprocesses and Transactions (expanded)
        BpmnEvent::ActivitySubprocess(_)
        | BpmnEvent::ActivityEventSubprocess(_)
        | BpmnEvent::ActivityTransaction(_) => (350, 200),

        // Data Objects
        BpmnEvent::DataStoreReference(_) => (50, 50),
        BpmnEvent::DataObjectReference(_) => (36, 50),

        // Default case
        _ => (100, 80),
    }
}

pub fn export_to_xml(bpmn: &String) {
    // Write BPMN to file
    let file_path = "generated_bpmn.bpmn";
    let mut file = File::create(file_path).expect("Unable to create file");
    file.write_all(bpmn.as_bytes())
        .expect("Unable to write data");

    println!("BPMN file generated at: {}", file_path);
}<|MERGE_RESOLUTION|>--- conflicted
+++ resolved
@@ -180,13 +180,6 @@
             edge.from, edge.to, edge.from, edge.to
         ));
 
-<<<<<<< HEAD
-        for (x, y) in edge.adjusted_points.as_ref().unwrap() {
-            bpmn.push_str(&format!(
-                r#"<bpmndi:waypoint x="{:.2}" y="{:.2}" />"#,
-                x, y
-            ));
-=======
         // Lisa waypoints adjusted_points-st
         if let Some(points) = &edge.adjusted_points {
             for (x, y) in points {
@@ -197,7 +190,6 @@
             }
         } else {
             eprintln!("Warning: Edge {} -> {} has no adjusted_points.", edge.from, edge.to);
->>>>>>> b87d1081
         }
 
         bpmn.push_str(r#"</bpmndi:BPMNEdge>"#);
