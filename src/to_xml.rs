--- conflicted
+++ resolved
@@ -1,11 +1,5 @@
-<<<<<<< HEAD
 use crate::common::bpmn_event::{BpmnEvent};
 use crate::common::bpmn_event::{get_node_size};
-=======
-// to_xml.rs
-
-use crate::common::bpmn_event::BpmnEvent;
->>>>>>> 68b67609
 use crate::common::graph::Graph;
 use crate::common::node::Node;
 use std::collections::HashSet;
@@ -16,7 +10,6 @@
     let mut bpmn = String::from(
         r#"<?xml version="1.0" encoding="UTF-8"?>
 <bpmn:definitions xmlns:xsi="http://www.w3.org/2001/XMLSchema-instance"
-<<<<<<< HEAD
     xmlns:bpmn="http://www.omg.org/spec/BPMN/20100524/MODEL"
     xmlns:bpmndi="http://www.omg.org/spec/BPMN/20100524/DI"
     xmlns:dc="http://www.omg.org/spec/DD/20100524/DC"
@@ -458,108 +451,23 @@
 
         let source_ref = get_node_bpmn_id(from_node);
         let target_ref = get_node_bpmn_id(to_node);
-=======
-xmlns:bpmn="http://www.omg.org/spec/BPMN/20100524/MODEL"
-xmlns:bpmndi="http://www.omg.org/spec/BPMN/20100524/DI"
-xmlns:dc="http://www.omg.org/spec/DD/20100524/DC"
-xmlns:di="http://www.omg.org/spec/DD/20100524/DI"
-xmlns:modeler="http://camunda.org/schema/modeler/1.0" id="Definitions_1"
-targetNamespace="http://bpmn.io/schema/bpmn" exporter="Camunda Modeler"
-exporterVersion="5.17.0">
-"#,
-    );
-
-    // Begin collaboration
-    bpmn.push_str(r#"  <bpmn:collaboration id="Collaboration_1">"#);
-
-    // Collect unique pool IDs from nodes
-    let pool_ids: HashSet<String> = graph
-        .pools
-        .iter()
-        .map(|pool| pool.get_pool_name())
-        .collect();
-
-    for pool_id in &pool_ids {
+
         bpmn.push_str(&format!(
-            r#"<bpmn:participant id="Participant_{}" name="{}" processRef="Process_{}" />"#,
-            pool_id, pool_id, pool_id
+            r#"<bpmn:sequenceFlow id="Flow_{}_{}" sourceRef="{}" targetRef="{}" />
+"#,
+            edge.from, edge.to, source_ref, target_ref
         ));
     }
 
-    bpmn.push_str(r#"  </bpmn:collaboration>"#);
->>>>>>> 68b67609
-
-    // Generate processes for each pool
-    for pool_id in &pool_ids {
-        bpmn.push_str(&format!(
-            r#"<bpmn:process id="Process_{}" isExecutable="true">"#,
-            pool_id
-        ));
-
-        // Get nodes in this pool
-        let pool_nodes: Vec<&Node> = graph.get_nodes_by_pool_name(pool_id);
-
-        // Collect unique lane IDs within this pool
-        let lane_ids: HashSet<String> = pool_nodes
-            .iter()
-            .filter_map(|node| node.lane.clone())
-            .collect();
-
-        // Generate laneSet if there are lanes
-        if !lane_ids.is_empty() {
-            bpmn.push_str(&format!(r#"<bpmn:laneSet id="LaneSet_{}">"#, pool_id));
-
-            for lane_id in &lane_ids {
-                bpmn.push_str(&format!(
-                    r#"<bpmn:lane id="Lane_{}" name="{}">"#,
-                    lane_id, lane_id
-                ));
-
-                // Get nodes in this lane
-                let lane_nodes: Vec<&Node> = pool_nodes
-                    .iter()
-                    .filter(|node| node.lane.as_deref() == Some(lane_id.as_str()))
-                    .cloned()
-                    .collect();
-
-                // Add flowNodeRefs
-                for node in &lane_nodes {
-                    let node_id = get_node_bpmn_id(node);
-                    bpmn.push_str(&format!(
-                        r#"<bpmn:flowNodeRef>{}</bpmn:flowNodeRef>"#,
-                        node_id
-                    ));
-                }
-
-                bpmn.push_str(r#"</bpmn:lane>"#);
-            }
-
-            bpmn.push_str(r#"</bpmn:laneSet>"#);
-        }
-
-        // Generate flow nodes (events, tasks, etc.)
-        for node in &pool_nodes {
-            generate_flow_node(&mut bpmn, node, graph);
-        }
-
-        // Generate sequence flows
-        generate_sequence_flows(&mut bpmn, &graph, &pool_nodes);
-
-<<<<<<< HEAD
+    bpmn.push_str(r#"  </bpmn:process>"#);
+
     // Add BPMN diagram elements (BPMNPlane and BPMNShape)
-=======
-        bpmn.push_str(r#"</bpmn:process>"#);
-    }
-
-    // Add BPMN diagram elements
->>>>>>> 68b67609
     bpmn.push_str(
         r#"<bpmndi:BPMNDiagram id="BPMNDiagram_1">
   <bpmndi:BPMNPlane id="BPMNPlane_1" bpmnElement="Collaboration_1">
 "#,
     );
 
-<<<<<<< HEAD
     for node in &graph.nodes {
         let (width, height) = if let Some(event) = &node.event {
             get_node_size(event)
@@ -596,93 +504,12 @@
                     r#"<di:waypoint x="{:.2}" y="{:.2}" />"#,
                     x, y
                 ));
-=======
-    // Add BPMN shapes for participants (pools)
-    for pool in graph.get_pools() {
-        let pool_id = pool.get_pool_name();
-        bpmn.push_str(&format!(
-            r#"<bpmndi:BPMNShape id="Participant_{}_di" bpmnElement="Participant_{}" isHorizontal="true">
-    <dc:Bounds x="{:.2}" y="{:.2}" width="{:.2}" height="{:.2}" />
-  </bpmndi:BPMNShape>"#,
-  pool_id,
-  pool_id,
-            /* x */ pool.x.unwrap_or(0.0),
-            /* y */ pool.y.unwrap_or(0.0),
-            /* width */ pool.width.unwrap_or(0.0),
-            /* height */ pool.height.unwrap_or(0.0),
-        ));
-
-        for lane in pool.get_lanes() {
-            let lane_id = lane.get_lane();
-            bpmn.push_str(&format!(
-                r#"<bpmndi:BPMNShape id="Lane_{}_di" bpmnElement="Lane_{}" isHorizontal="true">
-    <dc:Bounds x="{:.2}" y="{:.2}" width="{:.2}" height="{:.2}" />
-  </bpmndi:BPMNShape>"#,
-                lane_id,
-                lane_id,
-                /* x */ lane.x.unwrap_or(0.0),
-                /* y */ lane.y.unwrap_or(0.0),
-                /* width */ lane.width.unwrap_or(0.0),
-                /* height */ lane.height.unwrap_or(0.0),
-            ));
-        }
-    }
-
-    // Add BPMN shapes for flow nodes
-    for pool in &graph.pools {
-        for lane in pool.get_lanes() {
-            for node in lane.get_layers() {
-                let (width, height) = if let Some(event) = &node.event {
-                    get_node_size(event)
-                } else {
-                    (100, 80)
-                };
-
-                let x = node.x.unwrap_or(0.0) + node.x_offset.unwrap_or(0.0);
-                let y = node.y.unwrap_or(0.0) + node.y_offset.unwrap_or(0.0);
-
-                bpmn.push_str(&format!(
-                    r#"<bpmndi:BPMNShape id="{}_di" bpmnElement="{}">
-                <dc:Bounds x="{:.2}" y="{:.2}" width="{}" height="{}" />
-                </bpmndi:BPMNShape>"#,
-                    get_node_bpmn_id(node),
-                    get_node_bpmn_id(node),
-                    x,
-                    y,
-                    width,
-                    height
-                ));
             }
         }
-    }
-
-    // Add BPMN edges for sequence flows
-    for edge in &graph.edges {
-        bpmn.push_str(&format!(
-            r#"<bpmndi:BPMNEdge id="Flow_{}_{}_di" bpmnElement="Flow_{}_{}">"#,
-            edge.from, edge.to, edge.from, edge.to
-        ));
-
-        // Lisa waypoints adjusted_points-st
-        if let Some(points) = &edge.bend_points {
-            for (x, y) in points {
-                bpmn.push_str(&format!(r#"<di:waypoint x="{:.2}" y="{:.2}" />"#, x, y));
->>>>>>> 68b67609
-            }
-        } else {
-            eprintln!(
-                "Warning: Edge {} -> {} has no adjusted_points.",
-                edge.from, edge.to
-            );
-        }
 
         bpmn.push_str(r#"</bpmndi:BPMNEdge>"#);
     }
 
-<<<<<<< HEAD
-=======
-    // Sulge BPMNPlane, BPMNDiagram ja definitions lõpus
->>>>>>> 68b67609
     bpmn.push_str(
         r#"  </bpmndi:BPMNPlane>
 </bpmndi:BPMNDiagram>
@@ -693,210 +520,19 @@
     bpmn
 }
 
-<<<<<<< HEAD
 pub fn export_to_xml(bpmn: &String) {
     // Write BPMN to file
     let file_path = "generated_bpmn.bpmn";
     let mut file = File::create(file_path).expect("Unable to create file");
     file.write_all(bpmn.as_bytes())
         .expect("Unable to write data");
-=======
-fn generate_flow_node(bpmn: &mut String, node: &Node, graph: &Graph) {
-    if let Some(event) = &node.event {
-        match event {
-            // Start Events
-            BpmnEvent::Start(label)
-            | BpmnEvent::StartTimerEvent(label)
-            | BpmnEvent::StartSignalEvent(label)
-            | BpmnEvent::StartMessageEvent(label)
-            | BpmnEvent::StartConditionalEvent(label) => {
-                bpmn.push_str(&format!(
-                    r#"<bpmn:startEvent id="{}" name="{}">"#,
-                    get_node_bpmn_id(node),
-                    label
-                ));
->>>>>>> 68b67609
-
-                // Add outgoing flows
-                for edge in graph.edges.iter().filter(|e| e.from == node.id) {
-                    bpmn.push_str(&format!(
-                        r#"<bpmn:outgoing>Flow_{}_{}"</bpmn:outgoing>"#,
-                        edge.from, edge.to
-                    ));
-                }
-
-                bpmn.push_str(r#"</bpmn:startEvent>"#);
-            }
-
-            // End Events
-            BpmnEvent::End(label)
-            | BpmnEvent::EndErrorEvent(label)
-            | BpmnEvent::EndCancelEvent(label)
-            | BpmnEvent::EndSignalEvent(label)
-            | BpmnEvent::EndMessageEvent(label)
-            | BpmnEvent::EndTerminateEvent(label)
-            | BpmnEvent::EndEscalationEvent(label)
-            | BpmnEvent::EndCompensationEvent(label) => {
-                bpmn.push_str(&format!(
-                    r#"<bpmn:endEvent id="{}" name="{}">"#,
-                    get_node_bpmn_id(node),
-                    label
-                ));
-
-                // Add incoming flows
-                for edge in graph.edges.iter().filter(|e| e.to == node.id) {
-                    bpmn.push_str(&format!(
-                        r#"<bpmn:incoming>Flow_{}_{}"</bpmn:incoming>"#,
-                        edge.from, edge.to
-                    ));
-                }
-
-                bpmn.push_str(r#"</bpmn:endEvent>"#);
-            }
-
-            // Tasks and Activities
-            BpmnEvent::ActivityTask(label)
-            | BpmnEvent::ActivitySubprocess(label)
-            | BpmnEvent::ActivityCallActivity(label)
-            | BpmnEvent::ActivityEventSubprocess(label)
-            | BpmnEvent::ActivityTransaction(label)
-            | BpmnEvent::TaskUser(label)
-            | BpmnEvent::TaskService(label)
-            | BpmnEvent::TaskBusinessRule(label)
-            | BpmnEvent::TaskScript(label) => {
-                let element_type = match event {
-                    BpmnEvent::ActivityTask(_) => "task",
-                    BpmnEvent::TaskUser(_) => "userTask",
-                    BpmnEvent::TaskService(_) => "serviceTask",
-                    BpmnEvent::TaskBusinessRule(_) => "businessRuleTask",
-                    BpmnEvent::TaskScript(_) => "scriptTask",
-                    BpmnEvent::ActivitySubprocess(_) => "subProcess",
-                    BpmnEvent::ActivityCallActivity(_) => "callActivity",
-                    BpmnEvent::ActivityEventSubprocess(_) => "subProcess triggeredByEvent=\"true\"",
-                    BpmnEvent::ActivityTransaction(_) => "transaction",
-                    _ => "task",
-                };
-
-                bpmn.push_str(&format!(
-                    r#"<bpmn:{} id="{}" name="{}">"#,
-                    element_type,
-                    get_node_bpmn_id(node),
-                    label
-                ));
-
-                // Add incoming flows
-                for edge in graph.edges.iter().filter(|e| e.to == node.id) {
-                    bpmn.push_str(&format!(
-                        r#"<bpmn:incoming>Flow_{}_{}"</bpmn:incoming>"#,
-                        edge.from, edge.to
-                    ));
-                }
-
-                // Add outgoing flows
-                for edge in graph.edges.iter().filter(|e| e.from == node.id) {
-                    bpmn.push_str(&format!(
-                        r#"<bpmn:outgoing>Flow_{}_{}"</bpmn:outgoing>"#,
-                        edge.from, edge.to
-                    ));
-                }
-
-                bpmn.push_str(&format!(r#"</bpmn:{}>"#, element_type));
-            }
-
-            // Gateways
-            BpmnEvent::GatewayExclusive
-            | BpmnEvent::GatewayInclusive
-            | BpmnEvent::GatewayJoin(_) => {
-                let element_type = match event {
-                    BpmnEvent::GatewayExclusive => "exclusiveGateway",
-                    BpmnEvent::GatewayInclusive => "inclusiveGateway",
-                    BpmnEvent::GatewayJoin(_) => "parallelGateway",
-                    _ => "exclusiveGateway",
-                };
-
-                bpmn.push_str(&format!(
-                    r#"<bpmn:{} id="{}">"#,
-                    element_type,
-                    get_node_bpmn_id(node),
-                ));
-
-                // Add incoming flows
-                for edge in graph.edges.iter().filter(|e| e.to == node.id) {
-                    bpmn.push_str(&format!(
-                        r#"<bpmn:incoming>Flow_{}_{}"</bpmn:incoming>"#,
-                        edge.from, edge.to
-                    ));
-                }
-
-                // Add outgoing flows
-                for edge in graph.edges.iter().filter(|e| e.from == node.id) {
-                    bpmn.push_str(&format!(
-                        r#"<bpmn:outgoing>Flow_{}_{}"</bpmn:outgoing>"#,
-                        edge.from, edge.to
-                    ));
-                }
-
-                bpmn.push_str(&format!(r#"</bpmn:{}>"#, element_type));
-            }
-
-            // Data Objects
-            BpmnEvent::DataStoreReference(label) => {
-                bpmn.push_str(&format!(
-                    r#"<bpmn:dataStoreReference id="{}" name="{}" />"#,
-                    get_node_bpmn_id(node),
-                    label
-                ));
-            }
-            BpmnEvent::DataObjectReference(label) => {
-                bpmn.push_str(&format!(
-                    r#"<bpmn:dataObjectReference id="{}" name="{}" />"#,
-                    get_node_bpmn_id(node),
-                    label
-                ));
-            }
-            _ => {}
-        }
-    }
-}
-
-fn generate_sequence_flows(bpmn: &mut String, graph: &Graph, pool_nodes: &Vec<&Node>) {
-    let node_ids: HashSet<usize> = pool_nodes.iter().map(|node| node.id).collect();
-
-    for edge in &graph.edges {
-        if node_ids.contains(&edge.from) && node_ids.contains(&edge.to) {
-            let from_node = graph.get_node_by_id(edge.from).unwrap();
-            let to_node = graph.get_node_by_id(edge.to).unwrap();
-
-            let source_ref = get_node_bpmn_id(from_node);
-            let target_ref = get_node_bpmn_id(to_node);
-
-            // Lisa sequenceFlow element
-            bpmn.push_str(&format!(
-                r#"<bpmn:sequenceFlow id="Flow_{}_{}" sourceRef="{}" targetRef="{}" />"#,
-                edge.from, edge.to, source_ref, target_ref
-            ));
-
-            // Lisa BPMNEdge element ja waypoints
-            bpmn.push_str(&format!(
-                r#"<bpmndi:BPMNEdge id="Flow_{}_{}_di" bpmnElement="Flow_{}_{}">"#,
-                edge.from, edge.to, edge.from, edge.to
-            ));
-
-            if let Some(points) = &edge.bend_points {
-                for (x, y) in points {
-                    bpmn.push_str(&format!(r#"<di:waypoint x="{:.2}" y="{:.2}" />"#, x, y));
-                }
-            }
-
-            bpmn.push_str(r#"</bpmndi:BPMNEdge>"#);
-        }
-    }
+
+    println!("BPMN file generated at: {}", file_path);
 }
 
 fn get_node_bpmn_id(node: &Node) -> String {
     if let Some(event) = &node.event {
         match event {
-<<<<<<< HEAD
             BpmnEvent::Start(_) => format!("StartEvent_{}", node.id),
             BpmnEvent::End(_) => format!("EndEvent_{}", node.id),
             BpmnEvent::StartTimerEvent(_) => format!("StartEvent_{}", node.id),
@@ -915,36 +551,10 @@
             BpmnEvent::GatewayParallel => format!("Gateway_{}", node.id),
             BpmnEvent::GatewayEvent => format!("Gateway_{}", node.id),
             BpmnEvent::Middle(_) | BpmnEvent::ActivityTask(_) => format!("Activity_{}", node.id),
-=======
-            BpmnEvent::Start(_)
-            | BpmnEvent::StartTimerEvent(_)
-            | BpmnEvent::StartSignalEvent(_)
-            | BpmnEvent::StartMessageEvent(_)
-            | BpmnEvent::StartConditionalEvent(_) => format!("StartEvent_{}", node.id),
-
-            BpmnEvent::End(_)
-            | BpmnEvent::EndErrorEvent(_)
-            | BpmnEvent::EndCancelEvent(_)
-            | BpmnEvent::EndSignalEvent(_)
-            | BpmnEvent::EndMessageEvent(_)
-            | BpmnEvent::EndTerminateEvent(_)
-            | BpmnEvent::EndEscalationEvent(_)
-            | BpmnEvent::EndCompensationEvent(_) => {
-                format!("EndEvent_{}", node.id)
-            }
-
-            BpmnEvent::ActivityTask(_)
-            | BpmnEvent::TaskUser(_)
-            | BpmnEvent::TaskService(_)
-            | BpmnEvent::TaskBusinessRule(_)
-            | BpmnEvent::TaskScript(_) => format!("Activity_{}", node.id),
-
->>>>>>> 68b67609
             BpmnEvent::ActivitySubprocess(_) => format!("SubProcess_{}", node.id),
             BpmnEvent::ActivityCallActivity(_) => format!("CallActivity_{}", node.id),
             BpmnEvent::ActivityEventSubprocess(_) => format!("EventSubProcess_{}", node.id),
             BpmnEvent::ActivityTransaction(_) => format!("Transaction_{}", node.id),
-<<<<<<< HEAD
             BpmnEvent::TaskUser(_) => format!("UserTask_{}", node.id),
             BpmnEvent::TaskService(_) => format!("ServiceTask_{}", node.id),
             BpmnEvent::TaskBusinessRule(_) => format!("BusinessRuleTask_{}", node.id),
@@ -959,17 +569,6 @@
             BpmnEvent::BoundaryCompensationEvent(_, _) => format!("BoundaryEvent_{}", node.id),
             BpmnEvent::DataStoreReference(_) => format!("DataStoreReference_{}", node.id),
             BpmnEvent::DataObjectReference(_) => format!("DataObjectReference_{}", node.id),
-=======
-
-            BpmnEvent::GatewayExclusive
-            | BpmnEvent::GatewayInclusive
-            | BpmnEvent::GatewayJoin(_) => format!("Gateway_{}", node.id),
-
-            BpmnEvent::DataStoreReference(_) => format!("DataStoreReference_{}", node.id),
-            BpmnEvent::DataObjectReference(_) => format!("DataObjectReference_{}", node.id),
-
-            // Add other event types as needed
->>>>>>> 68b67609
             _ => format!("Node_{}", node.id),
         }
     } else {
@@ -977,64 +576,7 @@
     }
 }
 
-<<<<<<< HEAD
 fn get_node_bpmn_id_by_id(node_id: usize, graph: &Graph) -> String {
     let node = graph.nodes.iter().find(|n| n.id == node_id).unwrap();
     get_node_bpmn_id(node)
-=======
-pub fn get_node_size(event: &BpmnEvent) -> (usize, usize) {
-    match event {
-        // Start Events
-        BpmnEvent::Start(_)
-        | BpmnEvent::StartTimerEvent(_)
-        | BpmnEvent::StartSignalEvent(_)
-        | BpmnEvent::StartMessageEvent(_)
-        | BpmnEvent::StartConditionalEvent(_) => (36, 36),
-
-        // End Events
-        BpmnEvent::End(_)
-        | BpmnEvent::EndErrorEvent(_)
-        | BpmnEvent::EndCancelEvent(_)
-        | BpmnEvent::EndSignalEvent(_)
-        | BpmnEvent::EndMessageEvent(_)
-        | BpmnEvent::EndTerminateEvent(_)
-        | BpmnEvent::EndEscalationEvent(_)
-        | BpmnEvent::EndCompensationEvent(_) => (36, 36),
-
-        // Gateways
-        BpmnEvent::GatewayExclusive | BpmnEvent::GatewayInclusive | BpmnEvent::GatewayJoin(_) => {
-            (50, 50)
-        }
-
-        // Activities
-        BpmnEvent::ActivityTask(_)
-        | BpmnEvent::ActivityCallActivity(_)
-        | BpmnEvent::TaskUser(_)
-        | BpmnEvent::TaskService(_)
-        | BpmnEvent::TaskBusinessRule(_)
-        | BpmnEvent::TaskScript(_) => (100, 80),
-
-        // Subprocesses and Transactions (expanded)
-        BpmnEvent::ActivitySubprocess(_)
-        | BpmnEvent::ActivityEventSubprocess(_)
-        | BpmnEvent::ActivityTransaction(_) => (350, 200),
-
-        // Data Objects
-        BpmnEvent::DataStoreReference(_) => (50, 50),
-        BpmnEvent::DataObjectReference(_) => (36, 50),
-
-        // Default case
-        _ => (100, 80),
-    }
-}
-
-pub fn export_to_xml(bpmn: &String) {
-    // Write BPMN to file
-    let file_path = "generated_bpmn.bpmn";
-    let mut file = File::create(file_path).expect("Unable to create file");
-    file.write_all(bpmn.as_bytes())
-        .expect("Unable to write data");
-
-    println!("BPMN file generated at: {}", file_path);
->>>>>>> 68b67609
 }