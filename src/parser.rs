--- conflicted
+++ resolved
@@ -1,8 +1,5 @@
-<<<<<<< HEAD
 use std::collections::HashMap;
 use crate::lexer::{Lexer, LexerError, Token};
-=======
->>>>>>> 68b67609
 use crate::common::bpmn_event::BpmnEvent;
 use crate::common::edge::Edge;
 use crate::common::graph::Graph;
@@ -90,22 +87,10 @@
         }
     }
 
-<<<<<<< HEAD
     /// Peeks at the next token without advancing
     fn peek(&mut self) -> Result<Token, LexerError> {
         self.lexer.peek_token()
     }
-=======
-    /// Parses the input and returns a graph
-    pub fn parse(&mut self) -> Result<Graph, String> {
-        let mut graph = Graph::new();
-
-        let mut context = ParseContext {
-            last_node_id: None,
-            current_pool: None,
-            current_lane: None,
-        };
->>>>>>> 68b67609
 
     /// Parses the input and returns a graph
     pub fn parse(&mut self) -> Result<Graph, ParseError> {
@@ -115,10 +100,7 @@
             label_end_map: HashMap::new(),   // (label, (join label, optional text))
             gateway_map: HashMap::new(),     // (node id, labels)
             gateway_end_map: HashMap::new(), // (node id, <join labels>)
-<<<<<<< HEAD
             gateway_types: HashMap::new(), // (node id, event)
-=======
->>>>>>> 68b67609
         };
 
         // Initialize the go structures
@@ -133,7 +115,6 @@
                 return Err(ParseError::DefineNodesAfterGoError(self.lexer.line, self.lexer.highlight_error()));
             }
             // Match the current token and parse accordingly
-<<<<<<< HEAD
             let current_token = self.context.current_token.clone();
             match current_token {
                 Token::Pool(label) => self.parse_pool(&label, &mut go_active),
@@ -156,47 +137,6 @@
                         self.lexer.highlight_error()
                     ));
                 }
-=======
-            match &self.current_token {
-                Token::Pool(label) => self.parse_pool(&mut context, label),
-                Token::Lane(label) => self.parse_lane(&mut context, label),
-                Token::Go => {
-                    self.parse_go(&mut graph, &mut context, &mut go_from_map, &mut go_to_map)?;
-                    continue;
-                }
-                Token::EventStart(label) => {
-                    self.parse_event(&mut graph, &mut context, BpmnEvent::Start(label.clone()))?
-                }
-                Token::EventMiddle(label) => {
-                    self.parse_event(&mut graph, &mut context, BpmnEvent::Middle(label.clone()))?
-                }
-                Token::EventEnd(label) => {
-                    self.parse_event(&mut graph, &mut context, BpmnEvent::End(label.clone()))?
-                }
-                Token::ActivityTask(label) => self.parse_task(
-                    &mut graph,
-                    &mut context,
-                    BpmnEvent::ActivityTask(label.clone()),
-                )?,
-                Token::GatewayExclusive => {
-                    self.parse_gateway(
-                        &mut graph,
-                        &mut context,
-                        BpmnEvent::GatewayExclusive,
-                        &mut branching,
-                    )?;
-                    continue;
-                }
-                Token::Label(label) => self.parse_label(
-                    &mut graph,
-                    &mut context,
-                    &mut branching,
-                    &label.clone(),
-                    &mut go_from_map,
-                    &mut go_to_map,
-                )?,
-                _ => return Err(format!("Unexpected token: {:?}", self.current_token)),
->>>>>>> 68b67609
             }
             self.advance()?;
         }
@@ -205,7 +145,6 @@
         for (gateway_from_id, labels) in branching.gateway_map {
             // Loop through all branches in the gateway
             for (label, text) in labels {
-<<<<<<< HEAD
                 // Check if the label defined in the gateway exists in the label_map
                 let events = branching.label_map.get(&label).expect("Label not found!");
                 // Use the first event to create the edge to the gateway node
@@ -220,31 +159,6 @@
                     // Check if this event is a gateway, we don't want to connect gateways to gateways
                     if self.is_event_a_gateway(&event.0) {
                         // Check if this gateway joins anywhere
-=======
-                let events = branching
-                    .label_map
-                    .get(&label)
-                    .expect("Label not found in label_map");
-                let first_event = events.get(0).expect("No events found for label");
-                let node_id = graph.add_node(
-                    first_event.0.clone(),
-                    Some(first_event.1.clone()),
-                    first_event.2.clone(),
-                    first_event.3.clone(),
-                );
-                let edge = Edge::new(gateway_from_id, node_id, text.clone(), None, None);
-                graph.add_edge(edge);
-                context.last_node_id = Some(node_id);
-                for event in &events[1..] {
-                    let node_id = graph.add_node(
-                        event.0.clone(),
-                        Some(first_event.1.clone()),
-                        event.2.clone(),
-                        event.3.clone(),
-                    );
-                    if let BpmnEvent::GatewayExclusive = event.0 {
-                        // Check if this gateway is in `gateway_end_map` (indicating a join gateway)
->>>>>>> 68b67609
                         if branching.gateway_end_map.contains_key(&node_id) {
                             // Skip adding an edge to join gateways
                             self.context.last_node_id = Some(node_id);
@@ -258,21 +172,14 @@
                 }
                 // Get the join label for the label
                 let end_label = branching.label_end_map.get(&label);
-<<<<<<< HEAD
                 // Check if any gateways join this label
                 let end_join_ids: Vec<usize> = branching.gateway_end_map.iter()
-=======
-                let end_join_ids: Vec<usize> = branching
-                    .gateway_end_map
-                    .iter()
->>>>>>> 68b67609
                     .filter_map(|(key, labels)| {
                         if labels.contains(&end_label.unwrap().0) {
                             Some(*key)
                         } else {
                             None
                         }
-<<<<<<< HEAD
                     }).collect();
                 // Connect the last node in the label to the joining gateways
                 for end_join_id in end_join_ids {
@@ -298,19 +205,6 @@
                     }
                     let edge = Edge::new(self.context.last_node_id.unwrap(), end_join_id, end_label.unwrap().1.clone());
                     self.graph.add_edge(edge);
-=======
-                    })
-                    .collect();
-                for end_join_id in end_join_ids {
-                    let edge = Edge::new(
-                        context.last_node_id.unwrap(),
-                        end_join_id,
-                        end_label.unwrap().1.clone(),
-                        None,
-                        None,
-                    );
-                    graph.add_edge(edge);
->>>>>>> 68b67609
                 }
             }
         }
@@ -353,7 +247,6 @@
 
     /// Parse a gateway
     fn parse_gateway(
-<<<<<<< HEAD
         &mut self, 
         event: BpmnEvent, 
         branching: &mut ParseBranching
@@ -431,75 +324,12 @@
                 .or_insert_with(Vec::new)
                 .push(label.clone());
             self.advance()?;
-=======
-        &mut self,
-        graph: &mut Graph,
-        context: &mut ParseContext,
-        event: BpmnEvent,
-        branching: &mut ParseBranching,
-    ) -> Result<(), String> {
-        // Assign a unique node ID to this gateway
-        let node_id = graph.add_node(
-            event,
-            None,
-            context.current_pool.clone(),
-            context.current_lane.clone(),
-        );
-        self.advance();
-        // Check if this gateway is a branching gateway or a join gateway
-        if let Token::Branch(_, _) = self.current_token {
-            // If there is no last node ID, this is the first node in the graph
-            if context.last_node_id != None {
-                let edge = Edge::new(
-                    context.last_node_id.unwrap(),
-                    node_id,
-                    None,
-                    context.current_pool.clone(),
-                    context.current_lane.clone(),
-                );
-                graph.add_edge(edge);
-            }
-            // Store the node_id and corresponding branches to a map
-            context.last_node_id = Some(node_id);
-            while let Token::Branch(label, text) = &self.current_token {
-                branching
-                    .gateway_map
-                    .entry(node_id)
-                    .or_insert(vec![])
-                    .push((
-                        label.clone(),
-                        if text.is_empty() {
-                            None
-                        } else {
-                            Some(text.clone())
-                        },
-                    ));
-                self.advance();
-            }
-        } else if let Token::JoinLabel(_) = self.current_token {
-            // Store the node_id and corresponding join labels to a map
-            context.last_node_id = Some(node_id);
-            while let Token::JoinLabel(label) = &self.current_token {
-                branching
-                    .gateway_end_map
-                    .entry(node_id)
-                    .or_insert(vec![])
-                    .push(label.clone());
-                self.advance();
-            }
-        } else {
-            return Err(format!(
-                "Expected an '->' or '<-' after 'X' token! Current token: {:?}",
-                self.current_token
-            ));
->>>>>>> 68b67609
         }
         Ok(())
     }
 
     /// Parse a branch label
     fn parse_label(
-<<<<<<< HEAD
         &mut self, 
         branching: &mut ParseBranching, 
         label: &str, 
@@ -566,90 +396,10 @@
                     self.lexer.line,
                     self.lexer.highlight_error()
                 )),
-=======
-        &mut self,
-        graph: &mut Graph,
-        context: &mut ParseContext,
-        branching: &mut ParseBranching,
-        label: &str,
-        go_from_map: &mut HashMap<usize, Vec<(String, Option<String>)>>,
-        go_to_map: &mut HashMap<String, Vec<usize>>,
-    ) -> Result<(), String> {
-        self.advance();
-        // Save all events for this label
-        let mut events: Vec<(BpmnEvent, usize, Option<String>, Option<String>)> = vec![]; // (event, node_id, pool, lane)
-        while !matches!(self.current_token, Token::Join(_, _)) {
-            let current_token = self.current_token.clone();
-            match &current_token {
-                // If the current token is a label, parse it recursively
-                Token::Label(inner_label) => self.parse_label(
-                    graph,
-                    context,
-                    branching,
-                    &inner_label.clone(),
-                    go_from_map,
-                    go_to_map,
-                )?,
-                Token::EventStart(label) => events.push((
-                    BpmnEvent::Start(label.clone()),
-                    graph.next_node_id(),
-                    context.current_pool.clone(),
-                    context.current_lane.clone(),
-                )),
-                Token::EventMiddle(label) => events.push((
-                    BpmnEvent::Middle(label.clone()),
-                    graph.next_node_id(),
-                    context.current_pool.clone(),
-                    context.current_lane.clone(),
-                )),
-                Token::EventEnd(label) => events.push((
-                    BpmnEvent::End(label.clone()),
-                    graph.next_node_id(),
-                    context.current_pool.clone(),
-                    context.current_lane.clone(),
-                )),
-                Token::ActivityTask(label) => events.push((
-                    BpmnEvent::ActivityTask(label.clone()),
-                    graph.next_node_id(),
-                    context.current_pool.clone(),
-                    context.current_lane.clone(),
-                )),
-                Token::Go => {
-                    self.parse_go(graph, context, go_from_map, go_to_map)?;
-                    continue;
-                }
-                Token::GatewayExclusive => {
-                    // Assign a unique node ID to this gateway
-                    let gateway_id = graph.next_node_id();
-                    context.last_node_id = Some(gateway_id);
-
-                    events.push((
-                        BpmnEvent::GatewayExclusive,
-                        gateway_id,
-                        context.current_pool.clone(),
-                        context.current_lane.clone(),
-                    ));
-
-                    // Store the gateway_id and parse branches without advancing
-                    self.advance();
-                    let deferred_parse_gateway = self.deferred_parse_gateway(branching, gateway_id);
-                    if deferred_parse_gateway.is_err() {
-                        return deferred_parse_gateway;
-                    }
-                    continue;
-                }
-                _ => {
-                    return Err(format!(
-                        "Unexpected token in label ({:?}): {:?}",
-                        label, self.current_token
-                    ))
-                }
->>>>>>> 68b67609
             }
             self.advance()?;
         }
         branching.label_map.insert(label.to_string(), events);
-<<<<<<< HEAD
         if let Token::Join(exit_label, text) = &self.context.current_token {
             branching.label_end_map.insert(
                 label.to_string(),
@@ -663,30 +413,11 @@
                 label.to_string(),
                 start_line,
                 highlighted_line
-=======
-        if let Token::Join(exit_label, text) = &self.current_token {
-            branching.label_end_map.insert(
-                label.to_string(),
-                (
-                    exit_label.clone(),
-                    if text.is_empty() {
-                        None
-                    } else {
-                        Some(text.clone())
-                    },
-                ),
-            );
-        } else {
-            return Err(format!(
-                "Expected a join label after branch label! Current token: {:?}",
-                self.current_token
->>>>>>> 68b67609
             ));
         }
         Ok(())
     }
 
-<<<<<<< HEAD
     /// Create an event node
     fn create_event_node(
         &mut self,
@@ -736,101 +467,10 @@
     fn parse_common(&mut self, event: BpmnEvent) {
         let node_id = self.graph.add_node_noid(event, self.context.current_pool.clone(), self.context.current_lane.clone());
         self.connect_nodes(node_id);
-=======
-    /// Parse a gateway inside a branch
-    fn deferred_parse_gateway(
-        &mut self,
-        branching: &mut ParseBranching,
-        gateway_id: usize,
-    ) -> Result<(), String> {
-        // Check if this gateway is a branching gateway or a join gateway
-        if let Token::Branch(_, _) = self.current_token {
-            // Store the node_id and corresponding branches to a map
-            while let Token::Branch(branch_label, text) = &self.current_token {
-                branching
-                    .gateway_map
-                    .entry(gateway_id)
-                    .or_insert(vec![])
-                    .push((
-                        branch_label.clone(),
-                        if text.is_empty() {
-                            None
-                        } else {
-                            Some(text.clone())
-                        },
-                    ));
-                self.advance();
-            }
-        } else if let Token::JoinLabel(_) = self.current_token {
-            // Store the node_id and corresponding join labels to a map
-            while let Token::JoinLabel(join_label) = &self.current_token {
-                branching
-                    .gateway_end_map
-                    .entry(gateway_id)
-                    .or_insert(vec![])
-                    .push(join_label.clone());
-                self.advance();
-            }
-        } else {
-            return Err(format!(
-                "Expected an '->' or '<-' after 'X' token! Current token: {:?}",
-                self.current_token
-            ));
-        }
-        Ok(())
-    }
-
-    /// Common function to parse an event or task
-    fn parse_common(
-        &mut self,
-        graph: &mut Graph,
-        context: &mut ParseContext,
-        event: BpmnEvent,
-    ) -> Result<(), String> {
-        let node_id = graph.add_node(
-            event,
-            None,
-            context.current_pool.clone(),
-            context.current_lane.clone(),
-        );
-        if let Some(last_node_id) = context.last_node_id {
-            let edge = Edge::new(
-                last_node_id,
-                node_id,
-                None,
-                context.current_pool.clone(),
-                context.current_lane.clone(),
-            );
-            graph.add_edge(edge);
-        }
-        context.last_node_id = Some(node_id);
-        Ok(())
-    }
-
-    /// Parse an event
-    fn parse_event(
-        &mut self,
-        graph: &mut Graph,
-        context: &mut ParseContext,
-        event: BpmnEvent,
-    ) -> Result<(), String> {
-        self.parse_common(graph, context, event)
-    }
-
-    /// Parse a task
-    fn parse_task(
-        &mut self,
-        graph: &mut Graph,
-        context: &mut ParseContext,
-        event: BpmnEvent,
-    ) -> Result<(), String> {
-        self.parse_common(graph, context, event)
->>>>>>> 68b67609
     }
 
     /// Parse a go
     fn parse_go(
-<<<<<<< HEAD
         &mut self, 
         from_id: Option<usize>,
         go_from_map: &mut HashMap<usize, Vec<(String, Option<String>)>>, 
@@ -907,51 +547,6 @@
                 .or_insert_with(Vec::new)
                 .push(next_node_id);
             self.advance()?;
-=======
-        &mut self,
-        graph: &mut Graph,
-        context: &mut ParseContext,
-        go_from_map: &mut HashMap<usize, Vec<(String, Option<String>)>>,
-        go_to_map: &mut HashMap<String, Vec<usize>>,
-    ) -> Result<(), String> {
-        self.advance();
-        // Check if this go is a branching go or a join go
-        if let Token::Branch(_, _) = self.current_token {
-            // Loop through all branches and store the labels and texts
-            while let Token::Branch(label, text) = &self.current_token {
-                if let Some(last_node_id) = context.last_node_id {
-                    go_from_map.entry(last_node_id).or_insert(vec![]).push((
-                        label.clone(),
-                        if text.is_empty() {
-                            None
-                        } else {
-                            Some(text.clone())
-                        },
-                    ));
-                } else {
-                    return Err(format!(
-                        "Expected a node before branch label! Current token: {:?}",
-                        self.current_token
-                    ));
-                }
-                self.advance();
-            }
-        } else if let Token::JoinLabel(_) = self.current_token {
-            // Loop through all join labels and store the node IDs
-            let next_node_id = graph.last_node_id + 1;
-            while let Token::JoinLabel(label) = &self.current_token {
-                go_to_map
-                    .entry(label.clone())
-                    .or_insert(vec![])
-                    .push(next_node_id);
-                self.advance();
-            }
-        } else {
-            return Err(format!(
-                "Expected an '->' or '<-' after 'G' token! Current token: {:?}",
-                self.current_token
-            ));
->>>>>>> 68b67609
         }
     
         Ok(())
