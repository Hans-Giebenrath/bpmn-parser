// graph.rs
use crate::common::node::Node;
use crate::common::edge::Edge;
use crate::common::bpmn_event::BpmnEvent;

/// Represents a graph consisting of nodes and edges.
pub struct Graph {
    pub nodes: Vec<Node>,  // Nodes
    pub edges: Vec<Edge>,  // Edges
}

impl Graph {
    pub fn new(nodes: Vec<Node>, edges: Vec<Edge>) -> Self {
        Graph { nodes, edges }
    }

<<<<<<< HEAD
    /// Adds a node to the graph.
    pub fn add_node(&mut self, node: Node) {
        self.nodes.push(node);
    }

    pub fn add_node_noid(&mut self, bpmn_event: BpmnEvent, pool: Option<String>, lane: Option<String>) -> usize {
=======
    pub fn add_node_noid(&mut self, bpmn_event: BpmnEvent) -> usize {
>>>>>>> 5c129e42
        let id = if let Some(last_node) = self.nodes.last() {
            last_node.id
        } else {
            0
        };

        let new_node = Node::new(id + 1, None, None, Some(bpmn_event), pool, lane);
        
        self.nodes.push(new_node);

        id + 1
    }

    /// Adds an edge to the graph.
    pub fn add_edge(&mut self, edge: Edge) {
        self.edges.push(edge);
    }
}
<|MERGE_RESOLUTION|>--- conflicted
+++ resolved
@@ -1,44 +1,35 @@
-// graph.rs
-use crate::common::node::Node;
-use crate::common::edge::Edge;
-use crate::common::bpmn_event::BpmnEvent;
-
-/// Represents a graph consisting of nodes and edges.
-pub struct Graph {
-    pub nodes: Vec<Node>,  // Nodes
-    pub edges: Vec<Edge>,  // Edges
-}
-
-impl Graph {
-    pub fn new(nodes: Vec<Node>, edges: Vec<Edge>) -> Self {
-        Graph { nodes, edges }
-    }
-
-<<<<<<< HEAD
-    /// Adds a node to the graph.
-    pub fn add_node(&mut self, node: Node) {
-        self.nodes.push(node);
-    }
-
-    pub fn add_node_noid(&mut self, bpmn_event: BpmnEvent, pool: Option<String>, lane: Option<String>) -> usize {
-=======
-    pub fn add_node_noid(&mut self, bpmn_event: BpmnEvent) -> usize {
->>>>>>> 5c129e42
-        let id = if let Some(last_node) = self.nodes.last() {
-            last_node.id
-        } else {
-            0
-        };
-
-        let new_node = Node::new(id + 1, None, None, Some(bpmn_event), pool, lane);
-        
-        self.nodes.push(new_node);
-
-        id + 1
-    }
-
-    /// Adds an edge to the graph.
-    pub fn add_edge(&mut self, edge: Edge) {
-        self.edges.push(edge);
-    }
-}
+// graph.rs
+use crate::common::node::Node;
+use crate::common::edge::Edge;
+use crate::common::bpmn_event::BpmnEvent;
+
+/// Represents a graph consisting of nodes and edges.
+pub struct Graph {
+    pub nodes: Vec<Node>,  // Nodes
+    pub edges: Vec<Edge>,  // Edges
+}
+
+impl Graph {
+    pub fn new(nodes: Vec<Node>, edges: Vec<Edge>) -> Self {
+        Graph { nodes, edges }
+    }
+
+    pub fn add_node_noid(&mut self, bpmn_event: BpmnEvent, pool: Option<String>, lane: Option<String>) -> usize {
+        let id = if let Some(last_node) = self.nodes.last() {
+            last_node.id
+        } else {
+            0
+        };
+
+        let new_node = Node::new(id + 1, None, None, Some(bpmn_event), pool, lane);
+        
+        self.nodes.push(new_node);
+
+        id + 1
+    }
+
+    /// Adds an edge to the graph.
+    pub fn add_edge(&mut self, edge: Edge) {
+        self.edges.push(edge);
+    }
+}