--- conflicted
+++ resolved
@@ -1,41 +1,33 @@
-#[derive(Debug, Clone)]
-pub struct Edge {
-    pub from: usize,
-    pub to: usize,
-    pub text: Option<String>,
-<<<<<<< HEAD
-    pub bend_points: Vec<(f64, f64)>, // Muuda õigeks, et see oleks (f64, f64) paaride vektor
-    pub pool: Option<String>,         // Pool context
-    pub lane: Option<String>,         // Lane context
-=======
-    pub adjusted_points: Option<Vec<(f64, f64)>>, // Uued, lõplikud punktid, mis hõlmavad algus-, lõpp- ja painutuspunkte
->>>>>>> ad7d273f
-}
-
-impl Edge {
-    pub fn new(from: usize, to: usize, text: Option<String>, pool: Option<String>, lane: Option<String>) -> Self {
-        Edge {
-            from,
-            to,
-            text,
-<<<<<<< HEAD
-            bend_points: vec![], // Alguses tühjad painutuspunktid
-            pool,
-            lane,
-=======
-            adjusted_points: None, // Alguses tühi, määratakse assign_bend_points-s
->>>>>>> ad7d273f
-        }
-    }
-
-
-
-// pub fn with_default_text(from: usize, to: usize) -> Self {
-    //     Edge {
-    //         from,
-    //         to,
-    //         text: None,
-    //         bend_points: vec![], // Alguses tühjad painutuspunktid
-    //     }
-    // }
-}
+#[derive(Debug, Clone)]
+pub struct Edge {
+    pub from: usize,
+    pub to: usize,
+    pub text: Option<String>,
+    pub adjusted_points: Option<Vec<(f64, f64)>>, // Uued, lõplikud punktid, mis hõlmavad algus-, lõpp- ja painutuspunkte
+    pub pool: Option<String>,         // Pool context
+    pub lane: Option<String>,         // Lane context
+}
+
+impl Edge {
+    pub fn new(from: usize, to: usize, text: Option<String>, pool: Option<String>, lane: Option<String>) -> Self {
+        Edge {
+            from,
+            to,
+            text,
+            adjusted_points: None, // Alguses tühi, määratakse assign_bend_points-s
+            pool,
+            lane,
+        }
+    }
+
+
+
+// pub fn with_default_text(from: usize, to: usize) -> Self {
+    //     Edge {
+    //         from,
+    //         to,
+    //         text: None,
+    //         bend_points: vec![], // Alguses tühjad painutuspunktid
+    //     }
+    // }
+}