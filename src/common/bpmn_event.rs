--- conflicted
+++ resolved
@@ -1,6 +1,5 @@
 #[derive(Debug, Clone, PartialEq, Eq)]
 pub enum BpmnEvent {
-<<<<<<< HEAD
     Start(String),              // Start event with label
     Middle(String),             // Middle event with label
     End(String),                // End event with label
@@ -40,45 +39,6 @@
     TaskService(String),                // Service task with label
     TaskBusinessRule(String),           // Business rule task with label
     TaskScript(String),                 // Script task with label
-=======
-    Start(String),                                 // Start event with label
-    Middle(String),                                // Middle event with label
-    End(String),                                   // End event with label
-    GatewayExclusive,                              // Exclusive gateway event
-    GatewayJoin(String),                           // Join gateway event with label
-    ActivityTask(String),                          // Task with label
-    GatewayInclusive,                              // Inclusive gateway event
-    ActivitySubprocess(String),                    // Subprocess with label
-    ActivityCallActivity(String),                  // Call Activity with label
-    ActivityEventSubprocess(String),               // Event Subprocess with label
-    ActivityTransaction(String),                   // Transaction with label
-    StartTimerEvent(String),                       // Timer start event with label
-    StartSignalEvent(String),                      // Signal start event with label
-    StartMessageEvent(String),                     // Message start event with label
-    StartConditionalEvent(String),                 // Conditional start event with label
-    EndErrorEvent(String),                         // Error end event with label
-    EndCancelEvent(String),                        // Cancel end event with label
-    EndSignalEvent(String),                        // Signal end event with label
-    EndMessageEvent(String),                       // Message end event with label
-    EndTerminateEvent(String),                     // Terminate end event with label
-    EndEscalationEvent(String),                    // Escalation end event with label
-    EndCompensationEvent(String),                  // Compensation end event with label
-    BoundaryEvent(String, usize, bool), // Boundary event with label, attached to node ID, cancel activity flag
-    BoundaryErrorEvent(String, usize, bool), // Error boundary event
-    BoundaryTimerEvent(String, usize, bool), // Timer boundary event
-    BoundaryCancelEvent(String, usize, bool), // Cancel boundary event
-    BoundarySignalEvent(String, usize, bool), // Signal boundary event
-    BoundaryMessageEvent(String, usize, bool), // Message boundary event
-    BoundaryEscalationEvent(String, usize, bool), // Escalation boundary event
-    BoundaryConditionalEvent(String, usize, bool), // Conditional boundary event
-    BoundaryCompensationEvent(String, usize), // Compensation boundary event (always non-interrupting)
-    DataStoreReference(String),               // Data store reference with label
-    DataObjectReference(String),              // Data object reference with label
-    TaskUser(String),                         // User task with label
-    TaskService(String),                      // Service task with label
-    TaskBusinessRule(String),                 // Business rule task with label
-    TaskScript(String),                       // Script task with label
->>>>>>> 68b67609
 }
 
 pub fn get_node_size(event: &BpmnEvent) -> (usize, usize) {
@@ -101,17 +61,11 @@
         | BpmnEvent::EndCompensationEvent(_) => (36, 36),
 
         // Gateways
-<<<<<<< HEAD
         BpmnEvent::GatewayExclusive
         | BpmnEvent::GatewayInclusive
         | BpmnEvent::GatewayParallel
         | BpmnEvent::GatewayEvent
         | BpmnEvent::GatewayJoin(_) => (50, 50),
-=======
-        BpmnEvent::GatewayExclusive | BpmnEvent::GatewayInclusive | BpmnEvent::GatewayJoin(_) => {
-            (50, 50)
-        }
->>>>>>> 68b67609
 
         // Activities
         BpmnEvent::ActivityTask(_)
