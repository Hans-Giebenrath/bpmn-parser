// node.rs
use crate::common::bpmn_event::BpmnEvent;

#[derive(Debug, Clone)]
pub struct Node {
    pub id: usize,
    pub event: Option<BpmnEvent>,
<<<<<<< HEAD
    pub x: Option<f64>, // X-koordinaat
    pub y: Option<f64>, // Y-koordinaat
    pub pool: Option<String>, // Pool context
    pub lane: Option<String>, // Lane context
=======
    pub x: Option<f64>,
    pub y: Option<f64>,
    pub stroke_color: Option<String>, // for example, "red", "blue", "green"
    pub fill_color: Option<String>,   // for example, "red", "blue", "green"
>>>>>>> 5c129e42
}


impl Node {
<<<<<<< HEAD
    pub fn new(id: usize, x: Option<f64>, y: Option<f64>, event: Option<BpmnEvent>, pool: Option<String>, lane: Option<String>) -> Self {
        Node { id, x, y, event, pool, lane }
    }

    pub fn with_default_event(id: usize, x: Option<f64>, y: Option<f64>) -> Self {
        Node { id, x, y, event: None, pool: None, lane: None }
    }
=======
    pub fn new(id: usize, x: Option<f64>, y: Option<f64>, event: Option<BpmnEvent>) -> Self {
        Node { id, x, y, stroke_color: None, event, fill_color: None }
    }

    // pub fn with_default_event(id: usize, x: Option<f64>, y: Option<f64>) -> Self {
    //     Node { id, x, y, stroke_color: None, event: None, fill_color: None }
    // }
>>>>>>> 5c129e42

    pub fn set_position(&mut self, x: f64, y: f64) {
        self.x = Some(x);
        self.y = Some(y);
    }
    
    pub fn set_context(&mut self, pool: Option<String>, lane: Option<String>) {
        self.pool = pool;
        self.lane = lane;
    }
}
<|MERGE_RESOLUTION|>--- conflicted
+++ resolved
@@ -1,50 +1,35 @@
-// node.rs
-use crate::common::bpmn_event::BpmnEvent;
-
-#[derive(Debug, Clone)]
-pub struct Node {
-    pub id: usize,
-    pub event: Option<BpmnEvent>,
-<<<<<<< HEAD
-    pub x: Option<f64>, // X-koordinaat
-    pub y: Option<f64>, // Y-koordinaat
-    pub pool: Option<String>, // Pool context
-    pub lane: Option<String>, // Lane context
-=======
-    pub x: Option<f64>,
-    pub y: Option<f64>,
-    pub stroke_color: Option<String>, // for example, "red", "blue", "green"
-    pub fill_color: Option<String>,   // for example, "red", "blue", "green"
->>>>>>> 5c129e42
-}
-
-
-impl Node {
-<<<<<<< HEAD
-    pub fn new(id: usize, x: Option<f64>, y: Option<f64>, event: Option<BpmnEvent>, pool: Option<String>, lane: Option<String>) -> Self {
-        Node { id, x, y, event, pool, lane }
-    }
-
-    pub fn with_default_event(id: usize, x: Option<f64>, y: Option<f64>) -> Self {
-        Node { id, x, y, event: None, pool: None, lane: None }
-    }
-=======
-    pub fn new(id: usize, x: Option<f64>, y: Option<f64>, event: Option<BpmnEvent>) -> Self {
-        Node { id, x, y, stroke_color: None, event, fill_color: None }
-    }
-
-    // pub fn with_default_event(id: usize, x: Option<f64>, y: Option<f64>) -> Self {
-    //     Node { id, x, y, stroke_color: None, event: None, fill_color: None }
-    // }
->>>>>>> 5c129e42
-
-    pub fn set_position(&mut self, x: f64, y: f64) {
-        self.x = Some(x);
-        self.y = Some(y);
-    }
-    
-    pub fn set_context(&mut self, pool: Option<String>, lane: Option<String>) {
-        self.pool = pool;
-        self.lane = lane;
-    }
-}
+// node.rs
+use crate::common::bpmn_event::BpmnEvent;
+
+#[derive(Debug, Clone)]
+pub struct Node {
+    pub id: usize,
+    pub event: Option<BpmnEvent>,
+    pub x: Option<f64>, // X-koordinaat
+    pub y: Option<f64>, // Y-koordinaat
+    pub stroke_color: Option<String>, // for example, "red", "blue", "green"
+    pub fill_color: Option<String>,   // for example, "red", "blue", "green"
+    pub pool: Option<String>, // Pool context
+    pub lane: Option<String>, // Lane context
+}
+
+
+impl Node {
+    pub fn new(id: usize, x: Option<f64>, y: Option<f64>, event: Option<BpmnEvent>, pool: Option<String>, lane: Option<String>) -> Self {
+        Node { id, x, y, event, pool, lane, fill_color: None, stroke_color: None }
+    }
+
+    pub fn with_default_event(id: usize, x: Option<f64>, y: Option<f64>) -> Self {
+        Node { id, x, y, event: None, pool: None, lane: None, fill_color: None, stroke_color: None }
+    }
+
+    pub fn set_position(&mut self, x: f64, y: f64) {
+        self.x = Some(x);
+        self.y = Some(y);
+    }
+    
+    pub fn set_context(&mut self, pool: Option<String>, lane: Option<String>) {
+        self.pool = pool;
+        self.lane = lane;
+    }
+}