// src/main.rs

<<<<<<< HEAD
=======
mod parser;
mod lexer;  
>>>>>>> d6771ec9
mod common;
mod to_xml;
mod layout;
<<<<<<< HEAD
mod lexer;
mod parser;
mod read_input;
mod to_xml;

use crate::read_input::read_lines;
use crate::to_xml::generate_bpmn;
use common::bpmn_event::BpmnEvent;
use layout::assign_bend_points::assign_bend_points;
use layout::crossing_minimization::reduce_crossings;
use layout::node_positioning::assign_xy_to_nodes;
use layout::solve_layer_assignment::solve_layer_assignment;
use lexer::Lexer;
use parser::Parser;

use std::env;
use std::process::Command;

fn main() {
    let args: Vec<String> = env::args().collect();

    // Use "input.txt" if no argument is provided
    let input_data = if args.len() < 2 {
        "input.txt".to_string()
    } else {
        args[1].clone()
    };

    let output_data = if args.len() < 3 {
        "".to_string()
    } else {
        args[2].clone()
    };

    // Check if the output format is valid
    if output_data != "pdf" && output_data != "svg" && output_data != "png" && output_data != "" {
        eprintln!("Error: Output format must be pdf, svg, png or left blank for xml");
        std::process::exit(1);
    }

    // Try to read the lines from the input file or exit if there's an error
    let input = match read_lines(&input_data) {
        Ok(lines) => lines,
        Err(e) => {
            eprintln!("Error reading file {}: {}", input_data, e);
            std::process::exit(1);
        }
    };
=======
// mod read_input;

use layout::{assign_bend_points::assign_bend_points, crossing_minimization::reduce_crossings, node_positioning::assign_xy_to_nodes, solve_layer_assignment::solve_layer_assignment};
// use common::graph;
// use layout::solve_layer_assignment;
use to_xml::generate_bpmn;
use lexer::Lexer;
use parser::Parser;
use common::bpmn_event::BpmnEvent;


fn main() {
//     let input = r#"
// = Pool 1
// == Lane 1
// # Start Event 
// G ->jump
// - Random Task
// == Lane 2
// # Start Event2
// G <-jump
// - Activity Task
//     "#;



    let input = r#"
# Start Event
X ->above"Go Here" ->below"No, here!" 

above: 
- Above
X ->above2"Go Here" ->below2"No, here!" 

above2:
- Above2
J endjoin2

below2:
- Below2
J endjoin2

<-endjoin2
J endjoin 

below: 
- And beyond
J endjoin 

<-endjoin
. Finish
    "#;
>>>>>>> d6771ec9

    let bpmn = run_parser(&input);

    to_xml::export_to_xml(&bpmn);

    if !output_data.is_empty() {
        match convert_bpmn_to_image(output_data) {
            Ok(_) => println!("Successfully converted BPMN to image"),
            Err(e) => eprintln!("{}", e),
        }
    }
}

<<<<<<< HEAD
pub fn run_parser(input: &str) -> String {
=======
pub fn run_parser(input: &str) {

>>>>>>> d6771ec9
    // Initialize the lexer with the input
    let lexer = Lexer::new(input);

    // Initialize the parser with the lexer
    let mut parser = Parser::new(lexer);

    // Parse the input and handle the result
    match parser.parse() {
        Ok(mut graph) => {
            println!("Parsed BPMN Graph:");
<<<<<<< HEAD

=======
>>>>>>> d6771ec9
            let layers = solve_layer_assignment(&graph);
            let new_layers = reduce_crossings(&mut graph, &layers);
            assign_xy_to_nodes(&mut graph, &new_layers);
            assign_bend_points(&mut graph);

<<<<<<< HEAD
            for node in &graph.nodes {
                if let Some(event) = &node.event {
                    match event {
                        BpmnEvent::Start(label) => {
                            println!("  Start Event: {} (ID: {})", label, node.id)
                        }
                        BpmnEvent::Middle(label) => {
                            println!("  Middle Event: {} (ID: {})", label, node.id)
                        }
                        BpmnEvent::End(label) => {
                            println!("  End Event: {} (ID: {})", label, node.id)
                        }
                        BpmnEvent::GatewayExclusive => {
                            println!("  GatewayExclusive Event (ID: {})", node.id)
                        }
                        BpmnEvent::ActivityTask(label) => {
                            println!("  ActivityTask: {} (ID: {})", label, node.id)
                        }
                        BpmnEvent::GatewayJoin(label) => {
                            println!("  GatewayJoin Event: {} (ID: {})", label, node.id)
                        }
=======

            for node in &graph.nodes {
                if let Some(event) = &node.event {
                    match event {
                        BpmnEvent::Start(label) => println!("  Start Event: {} (ID: {}) Pool: {:?}; Lane: {:?}", label, node.id, node.pool.as_deref().unwrap_or("None"), node.lane.as_deref().unwrap_or("None")),
                        BpmnEvent::Middle(label) => println!("  Middle Event: {} (ID: {}) Pool: {:?}; Lane: {:?}", label, node.id, node.pool.as_deref().unwrap_or("None"), node.lane.as_deref().unwrap_or("None")),
                        BpmnEvent::End(label) => println!("  End Event: {} (ID: {}) Pool: {:?}; Lane: {:?}", label, node.id, node.pool.as_deref().unwrap_or("None"), node.lane.as_deref().unwrap_or("None")),
                        BpmnEvent::GatewayExclusive => println!("  GatewayExclusive Event (ID: {}) Pool: {:?}; Lane: {:?}", node.id, node.pool.as_deref().unwrap_or("None"), node.lane.as_deref().unwrap_or("None")),
                        BpmnEvent::ActivityTask(label) => println!("  ActivityTask: {} (ID: {}) Pool: {:?}; Lane: {:?}", label, node.id, node.pool.as_deref().unwrap_or("None"), node.lane.as_deref().unwrap_or("None")),
                        BpmnEvent::GatewayJoin(label) => println!("  GatewayJoin Event: {} (ID: {}) Pool: {:?}; Lane: {:?}", label, node.id, node.pool.as_deref().unwrap_or("None"), node.lane.as_deref().unwrap_or("None")),
>>>>>>> d6771ec9
                    }
                } else {
                    println!("  No Event (ID: {})", node.id);
                }
            }

            println!("Edges:");
            for edge in &graph.edges {
                if let Some(text) = &edge.text {
                    println!("  From Node {} to Node {}: '{}'", edge.from, edge.to, text);
                } else {
                    println!("  From Node {} to Node {}", edge.from, edge.to);
                }
            }
<<<<<<< HEAD
            return generate_bpmn(&graph);
        }
=======

            let bpmn = generate_bpmn(&graph);
        },
>>>>>>> d6771ec9
        Err(e) => {
            eprintln!("Error parsing input: {}", e);
            e
        }
    }
}

fn convert_bpmn_to_image(output_type: String) -> Result<(), String> {
    let args = format!("generated_bpmn.bpmn:{}", output_type);

    let status = Command::new("bpmn-to-image").arg(args).output();

    match status {
        Ok(output) => {
            if !output.status.success() {
                return Err(format!(
                    "Error: {}",
                    String::from_utf8_lossy(&output.stderr)
                ));
            }
            Ok(())
        }
        Err(e) => Err(format!("Failed to execute command: {}", e)),
    }
}<|MERGE_RESOLUTION|>--- conflicted
+++ resolved
@@ -1,14 +1,7 @@
 // src/main.rs
 
-<<<<<<< HEAD
-=======
-mod parser;
-mod lexer;  
->>>>>>> d6771ec9
 mod common;
-mod to_xml;
 mod layout;
-<<<<<<< HEAD
 mod lexer;
 mod parser;
 mod read_input;
@@ -57,60 +50,6 @@
             std::process::exit(1);
         }
     };
-=======
-// mod read_input;
-
-use layout::{assign_bend_points::assign_bend_points, crossing_minimization::reduce_crossings, node_positioning::assign_xy_to_nodes, solve_layer_assignment::solve_layer_assignment};
-// use common::graph;
-// use layout::solve_layer_assignment;
-use to_xml::generate_bpmn;
-use lexer::Lexer;
-use parser::Parser;
-use common::bpmn_event::BpmnEvent;
-
-
-fn main() {
-//     let input = r#"
-// = Pool 1
-// == Lane 1
-// # Start Event 
-// G ->jump
-// - Random Task
-// == Lane 2
-// # Start Event2
-// G <-jump
-// - Activity Task
-//     "#;
-
-
-
-    let input = r#"
-# Start Event
-X ->above"Go Here" ->below"No, here!" 
-
-above: 
-- Above
-X ->above2"Go Here" ->below2"No, here!" 
-
-above2:
-- Above2
-J endjoin2
-
-below2:
-- Below2
-J endjoin2
-
-<-endjoin2
-J endjoin 
-
-below: 
-- And beyond
-J endjoin 
-
-<-endjoin
-. Finish
-    "#;
->>>>>>> d6771ec9
 
     let bpmn = run_parser(&input);
 
@@ -124,12 +63,7 @@
     }
 }
 
-<<<<<<< HEAD
 pub fn run_parser(input: &str) -> String {
-=======
-pub fn run_parser(input: &str) {
-
->>>>>>> d6771ec9
     // Initialize the lexer with the input
     let lexer = Lexer::new(input);
 
@@ -140,16 +74,12 @@
     match parser.parse() {
         Ok(mut graph) => {
             println!("Parsed BPMN Graph:");
-<<<<<<< HEAD
 
-=======
->>>>>>> d6771ec9
             let layers = solve_layer_assignment(&graph);
             let new_layers = reduce_crossings(&mut graph, &layers);
             assign_xy_to_nodes(&mut graph, &new_layers);
             assign_bend_points(&mut graph);
 
-<<<<<<< HEAD
             for node in &graph.nodes {
                 if let Some(event) = &node.event {
                     match event {
@@ -171,18 +101,6 @@
                         BpmnEvent::GatewayJoin(label) => {
                             println!("  GatewayJoin Event: {} (ID: {})", label, node.id)
                         }
-=======
-
-            for node in &graph.nodes {
-                if let Some(event) = &node.event {
-                    match event {
-                        BpmnEvent::Start(label) => println!("  Start Event: {} (ID: {}) Pool: {:?}; Lane: {:?}", label, node.id, node.pool.as_deref().unwrap_or("None"), node.lane.as_deref().unwrap_or("None")),
-                        BpmnEvent::Middle(label) => println!("  Middle Event: {} (ID: {}) Pool: {:?}; Lane: {:?}", label, node.id, node.pool.as_deref().unwrap_or("None"), node.lane.as_deref().unwrap_or("None")),
-                        BpmnEvent::End(label) => println!("  End Event: {} (ID: {}) Pool: {:?}; Lane: {:?}", label, node.id, node.pool.as_deref().unwrap_or("None"), node.lane.as_deref().unwrap_or("None")),
-                        BpmnEvent::GatewayExclusive => println!("  GatewayExclusive Event (ID: {}) Pool: {:?}; Lane: {:?}", node.id, node.pool.as_deref().unwrap_or("None"), node.lane.as_deref().unwrap_or("None")),
-                        BpmnEvent::ActivityTask(label) => println!("  ActivityTask: {} (ID: {}) Pool: {:?}; Lane: {:?}", label, node.id, node.pool.as_deref().unwrap_or("None"), node.lane.as_deref().unwrap_or("None")),
-                        BpmnEvent::GatewayJoin(label) => println!("  GatewayJoin Event: {} (ID: {}) Pool: {:?}; Lane: {:?}", label, node.id, node.pool.as_deref().unwrap_or("None"), node.lane.as_deref().unwrap_or("None")),
->>>>>>> d6771ec9
                     }
                 } else {
                     println!("  No Event (ID: {})", node.id);
@@ -197,14 +115,8 @@
                     println!("  From Node {} to Node {}", edge.from, edge.to);
                 }
             }
-<<<<<<< HEAD
             return generate_bpmn(&graph);
         }
-=======
-
-            let bpmn = generate_bpmn(&graph);
-        },
->>>>>>> d6771ec9
         Err(e) => {
             eprintln!("Error parsing input: {}", e);
             e
