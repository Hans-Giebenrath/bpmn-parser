--- conflicted
+++ resolved
@@ -68,193 +68,6 @@
     let lexer = Lexer::new(input);
 
     // Initialize the parser with the lexer
-<<<<<<< HEAD
-    match Parser::new(lexer) {
-        Ok(mut parser) => {
-            // Parse the input and handle the result
-            match parser.parse() {
-                Ok(mut graph) => {
-                    println!("Parsed BPMN Graph:");
-        
-                    let layers = solve_layer_assignment(&graph);
-                    let new_layers = reduce_crossings(&mut graph, &layers);
-                    assign_xy_to_nodes(&mut graph, &new_layers);
-                    assign_bend_points(&mut graph);
-        
-                    for node in &graph.nodes {
-                        if let Some(event) = &node.event {
-                            match event {
-                                BpmnEvent::Start(label) => {
-                                    println!("  Start Event: {} (ID: {})", label, node.id);
-                                }
-                                BpmnEvent::Middle(label) => {
-                                    println!("  Middle Event: {} (ID: {})", label, node.id);
-                                }
-                                BpmnEvent::End(label) => {
-                                    println!("  End Event: {} (ID: {})", label, node.id);
-                                }
-                                BpmnEvent::GatewayExclusive => {
-                                    println!("  Gateway Exclusive Event (ID: {})", node.id);
-                                }
-                                BpmnEvent::GatewayParallel => {
-                                    println!("  Gateway Parallel Event (ID: {})", node.id);
-                                }
-                                BpmnEvent::GatewayEvent => {
-                                    println!("  Gateway Event Event (ID: {})", node.id);
-                                }
-                                BpmnEvent::GatewayJoin(label) => {
-                                    println!("  Gateway Join Event: {} (ID: {})", label, node.id);
-                                }
-                                BpmnEvent::ActivityTask(label) => {
-                                    println!("  Activity Task: {} (ID: {})", label, node.id);
-                                }
-                                BpmnEvent::GatewayInclusive => {
-                                    println!("  Gateway Inclusive Event (ID: {})", node.id);
-                                }
-        
-                                BpmnEvent::ActivitySubprocess(label) => {
-                                    println!("  Activity Subprocess: {} (ID: {})", label, node.id);
-                                }
-                                BpmnEvent::ActivityCallActivity(label) => {
-                                    println!("  Activity Call Activity: {} (ID: {})", label, node.id);
-                                }
-                                BpmnEvent::ActivityEventSubprocess(label) => {
-                                    println!("  Activity Event Subprocess: {} (ID: {})", label, node.id);
-                                }
-                                BpmnEvent::ActivityTransaction(label) => {
-                                    println!("  Activity Transaction: {} (ID: {})", label, node.id);
-                                }
-        
-                                BpmnEvent::StartTimerEvent(label) => {
-                                    println!("  Start Timer Event: {} (ID: {})", label, node.id);
-                                }
-                                BpmnEvent::StartSignalEvent(label) => {
-                                    println!("  Start Signal Event: {} (ID: {})", label, node.id);
-                                }
-                                BpmnEvent::StartMessageEvent(label) => {
-                                    println!("  Start Message Event: {} (ID: {})", label, node.id);
-                                }
-                                BpmnEvent::StartConditionalEvent(label) => {
-                                    println!("  Start Conditional Event: {} (ID: {})", label, node.id);
-                                }
-        
-                                BpmnEvent::EndErrorEvent(label) => {
-                                    println!("  End Error Event: {} (ID: {})", label, node.id);
-                                }
-                                BpmnEvent::EndCancelEvent(label) => {
-                                    println!("  End Cancel Event: {} (ID: {})", label, node.id);
-                                }
-                                BpmnEvent::EndSignalEvent(label) => {
-                                    println!("  End Signal Event: {} (ID: {})", label, node.id);
-                                }
-                                BpmnEvent::EndMessageEvent(label) => {
-                                    println!("  End Message Event: {} (ID: {})", label, node.id);
-                                }
-                                BpmnEvent::EndTerminateEvent(label) => {
-                                    println!("  End Terminate Event: {} (ID: {})", label, node.id);
-                                }
-                                BpmnEvent::EndEscalationEvent(label) => {
-                                    println!("  End Escalation Event: {} (ID: {})", label, node.id);
-                                }
-                                BpmnEvent::EndCompensationEvent(label) => {
-                                    println!("  End Compensation Event: {} (ID: {})", label, node.id);
-                                }
-        
-                                BpmnEvent::BoundaryEvent(label, attached_to, cancel_activity) => {
-                                    println!(
-                                        "  Boundary Event: {} (ID: {}), attached to {}, cancel_activity: {}",
-                                        label, node.id, attached_to, cancel_activity
-                                    );
-                                }
-                                BpmnEvent::BoundaryErrorEvent(label, attached_to, cancel_activity) => {
-                                    println!(
-                                        "  Boundary Error Event: {} (ID: {}), attached to {}, cancel_activity: {}",
-                                        label, node.id, attached_to, cancel_activity
-                                    );
-                                }
-                                BpmnEvent::BoundaryTimerEvent(label, attached_to, cancel_activity) => {
-                                    println!(
-                                        "  Boundary Timer Event: {} (ID: {}), attached to {}, cancel_activity: {}",
-                                        label, node.id, attached_to, cancel_activity
-                                    );
-                                }
-                                BpmnEvent::BoundaryCancelEvent(label, attached_to, cancel_activity) => {
-                                    println!(
-                                        "  Boundary Cancel Event: {} (ID: {}), attached to {}, cancel_activity: {}",
-                                        label, node.id, attached_to, cancel_activity
-                                    );
-                                }
-                                BpmnEvent::BoundarySignalEvent(label, attached_to, cancel_activity) => {
-                                    println!(
-                                        "  Boundary Signal Event: {} (ID: {}), attached to {}, cancel_activity: {}",
-                                        label, node.id, attached_to, cancel_activity
-                                    );
-                                }
-                                BpmnEvent::BoundaryMessageEvent(label, attached_to, cancel_activity) => {
-                                    println!(
-                                        "  Boundary Message Event: {} (ID: {}), attached to {}, cancel_activity: {}",
-                                        label, node.id, attached_to, cancel_activity
-                                    );
-                                }
-                                BpmnEvent::BoundaryEscalationEvent(label, attached_to, cancel_activity) => {
-                                    println!(
-                                        "  Boundary Escalation Event: {} (ID: {}), attached to {}, cancel_activity: {}",
-                                        label, node.id, attached_to, cancel_activity
-                                    );
-                                }
-                                BpmnEvent::BoundaryConditionalEvent(label, attached_to, cancel_activity) => {
-                                    println!(
-                                        "  Boundary Conditional Event: {} (ID: {}), attached to {}, cancel_activity: {}",
-                                        label, node.id, attached_to, cancel_activity
-                                    );
-                                }
-                                BpmnEvent::BoundaryCompensationEvent(label, attached_to) => {
-                                    println!(
-                                        "  Boundary Compensation Event: {} (ID: {}), attached to {}",
-                                        label, node.id, attached_to
-                                    );
-                                }
-        
-                                BpmnEvent::DataStoreReference(label) => {
-                                    println!("  Data Store Reference: {} (ID: {})", label, node.id);
-                                }
-                                BpmnEvent::DataObjectReference(label) => {
-                                    println!("  Data Object Reference: {} (ID: {})", label, node.id);
-                                }
-        
-                                BpmnEvent::TaskUser(label) => {
-                                    println!("  User Task: {} (ID: {})", label, node.id);
-                                }
-                                BpmnEvent::TaskService(label) => {
-                                    println!("  Service Task: {} (ID: {})", label, node.id);
-                                }
-                                BpmnEvent::TaskBusinessRule(label) => {
-                                    println!("  Business Rule Task: {} (ID: {})", label, node.id);
-                                }
-                                BpmnEvent::TaskScript(label) => {
-                                    println!("  Script Task: {} (ID: {})", label, node.id);
-                                }
-                            }
-                        } else {
-                            println!("  No Event (ID: {})", node.id);
-                        }
-                    }
-        
-        
-                    println!("Edges:");
-                    for edge in &graph.edges {
-                        if let Some(text) = &edge.text {
-                            println!("  From Node {} to Node {}: '{}'", edge.from, edge.to, text);
-                        } else {
-                            println!("  From Node {} to Node {}", edge.from, edge.to);
-                        }
-                    }
-                    generate_bpmn(&graph)
-                }
-                Err(e) => {
-                    eprintln!("Error parsing input:\n{}", e);
-                    e.to_string()
-=======
     let mut parser = Parser::new(lexer);
 
     // Parse the input and handle the result
@@ -431,9 +244,9 @@
                     println!("  From Node {} to Node {}: '{}'", edge.from, edge.to, text);
                 } else {
                     println!("  From Node {} to Node {}", edge.from, edge.to);
->>>>>>> 68b67609
                 }
             }
+            return generate_bpmn(&graph);
         }
         Err(e) => {
             eprintln!("Failed to initialize parser:\n{}", e);
