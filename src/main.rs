// src/main.rs

mod parser;
mod lexer;  
mod to_xml;
mod common;
mod layout;
mod read_input;

use lexer::Lexer;
use parser::Parser;
use common::bpmn_event::BpmnEvent;
use crate::to_xml::generate_bpmn;
use layout::crossing_minimization::reduce_crossings;
use layout::node_positioning::assign_xy_to_nodes;
use layout::assign_bend_points::assign_bend_points;
use layout::solve_layer_assignment::solve_layer_assignment;
use crate::read_input::read_lines;

use std::env;


fn main() {
    let args: Vec<String> = env::args().collect();

    // Use "input.txt" if no argument is provided
    let input_data = if args.len() < 2 {
        "input.txt".to_string()
    } else {
        args[1].clone()
    };

    // Try to read the lines from the input file or exit if there's an error
    let input = match read_lines(&input_data) {
        Ok(lines) => lines,
        Err(e) => {
            eprintln!("Error reading file {}: {}", input_data, e);
            std::process::exit(1);
        }
    };

    run_parser(&input);
}

pub fn run_parser(input: &str) {
<<<<<<< HEAD
    // let input = r#"
    // = Pool 1
    // == Lane 1
    // - some node
    // == Lane 2
    // # Start Event
    // # Middle Event
    // X ->above"Go Here" ->below"No, here!"
    // above: 
    // - Above
    // J endjoin 

    // below: 
    // - And beyond
    // J endjoin 

    // <-endjoin
    // - Activity Task

    // = Pool 2
    // - some node2
    // = Pool 1
    // == Lane 2
    // . End Event
    // "#;

=======
>>>>>>> 5c129e42
    // Initialize the lexer with the input
    let lexer = Lexer::new(input);

    // Initialize the parser with the lexer
    let mut parser = Parser::new(lexer);

    // Parse the input and handle the result
    match parser.parse() {
        Ok(mut graph) => {
            println!("Parsed BPMN Graph:");
            
            let layers = solve_layer_assignment(&graph);

            // println!("\nLayer assignment after back-edge elimination:");
            // for (node_id, layer) in &layers {
            //     println!("Node {}: Layer {}", node_id, layer);
            // }

            // Ristumiste minimeerimine
            let new_layers = reduce_crossings(&mut graph, &layers);

            // X-Y määramine
            assign_xy_to_nodes(&mut graph, &new_layers);

            // println!("\nNode positions after X-Y assignment:");
            // for node in &graph.nodes {
            //     println!("Node {}: x = {:?}, y = {:?}", node.id, node.x, node.y);
            // }

            // Servade painutamine
            assign_bend_points(&mut graph);

            

            for node in &graph.nodes {
                if let Some(event) = &node.event {
                    match event {
                        BpmnEvent::Start(label) => println!("  Start Event: {} (ID: {})", label, node.id),
                        BpmnEvent::Middle(label) => println!("  Middle Event: {} (ID: {})", label, node.id),
                        BpmnEvent::End(label) => println!("  End Event: {} (ID: {})", label, node.id),
                        BpmnEvent::GatewayExclusive => println!("  GatewayExclusive Event (ID: {})", node.id),
                        BpmnEvent::ActivityTask(label) => println!("  ActivityTask: {} (ID: {})", label, node.id),
                        BpmnEvent::GatewayJoin(label) => println!("  GatewayJoin Event: {} (ID: {})", label, node.id),
                    }
                } else {
                    println!("  No Event (ID: {})", node.id);
                }
            }
    
            println!("Edges:");
            for edge in &graph.edges {
                if let Some(text) = &edge.text {
                    println!("  From Node {} to Node {}: '{}'", edge.from, edge.to, text);
                } else {
                    println!("  From Node {} to Node {}", edge.from, edge.to);
                }
            }
            generate_bpmn(&graph);
        },
        Err(e) => {
            eprintln!("Error parsing input: {}", e);
        },

    }
}<|MERGE_RESOLUTION|>--- conflicted
+++ resolved
@@ -2,76 +2,55 @@
 
 mod parser;
 mod lexer;  
-mod to_xml;
 mod common;
-mod layout;
-mod read_input;
+// mod layout;
+// mod read_input;
 
+// use common::graph;
+// use layout::solve_layer_assignment;
 use lexer::Lexer;
 use parser::Parser;
 use common::bpmn_event::BpmnEvent;
-use crate::to_xml::generate_bpmn;
-use layout::crossing_minimization::reduce_crossings;
-use layout::node_positioning::assign_xy_to_nodes;
-use layout::assign_bend_points::assign_bend_points;
-use layout::solve_layer_assignment::solve_layer_assignment;
-use crate::read_input::read_lines;
-
-use std::env;
 
 
 fn main() {
-    let args: Vec<String> = env::args().collect();
+    let input = r#"
+  = Pool 1
+  == Lane 1
+  - some node
+  G ->label
+  label2:
+  - random task
+  == Lane 2
+  # Start Event
+  label:
+  # Middle Event
+  - Activity Task
+  G ->label2
+  X ->above"Go Here" ->below"No, here!"
+  above: 
+  - Above
+  J endjoin 
+  
+  below: 
+  - And beyond
+  J endjoin 
 
-    // Use "input.txt" if no argument is provided
-    let input_data = if args.len() < 2 {
-        "input.txt".to_string()
-    } else {
-        args[1].clone()
-    };
+  <-endjoin
+  - Activity Task
 
-    // Try to read the lines from the input file or exit if there's an error
-    let input = match read_lines(&input_data) {
-        Ok(lines) => lines,
-        Err(e) => {
-            eprintln!("Error reading file {}: {}", input_data, e);
-            std::process::exit(1);
-        }
-    };
+  = Pool 2
+  - some node2
+  = Pool 1
+  == Lane 2
+  # End Event
+    "#;
 
     run_parser(&input);
 }
 
 pub fn run_parser(input: &str) {
-<<<<<<< HEAD
-    // let input = r#"
-    // = Pool 1
-    // == Lane 1
-    // - some node
-    // == Lane 2
-    // # Start Event
-    // # Middle Event
-    // X ->above"Go Here" ->below"No, here!"
-    // above: 
-    // - Above
-    // J endjoin 
 
-    // below: 
-    // - And beyond
-    // J endjoin 
-
-    // <-endjoin
-    // - Activity Task
-
-    // = Pool 2
-    // - some node2
-    // = Pool 1
-    // == Lane 2
-    // . End Event
-    // "#;
-
-=======
->>>>>>> 5c129e42
     // Initialize the lexer with the input
     let lexer = Lexer::new(input);
 
@@ -80,41 +59,18 @@
 
     // Parse the input and handle the result
     match parser.parse() {
-        Ok(mut graph) => {
+        Ok(graph) => {
             println!("Parsed BPMN Graph:");
-            
-            let layers = solve_layer_assignment(&graph);
-
-            // println!("\nLayer assignment after back-edge elimination:");
-            // for (node_id, layer) in &layers {
-            //     println!("Node {}: Layer {}", node_id, layer);
-            // }
-
-            // Ristumiste minimeerimine
-            let new_layers = reduce_crossings(&mut graph, &layers);
-
-            // X-Y määramine
-            assign_xy_to_nodes(&mut graph, &new_layers);
-
-            // println!("\nNode positions after X-Y assignment:");
-            // for node in &graph.nodes {
-            //     println!("Node {}: x = {:?}, y = {:?}", node.id, node.x, node.y);
-            // }
-
-            // Servade painutamine
-            assign_bend_points(&mut graph);
-
-            
 
             for node in &graph.nodes {
                 if let Some(event) = &node.event {
                     match event {
-                        BpmnEvent::Start(label) => println!("  Start Event: {} (ID: {})", label, node.id),
-                        BpmnEvent::Middle(label) => println!("  Middle Event: {} (ID: {})", label, node.id),
-                        BpmnEvent::End(label) => println!("  End Event: {} (ID: {})", label, node.id),
-                        BpmnEvent::GatewayExclusive => println!("  GatewayExclusive Event (ID: {})", node.id),
-                        BpmnEvent::ActivityTask(label) => println!("  ActivityTask: {} (ID: {})", label, node.id),
-                        BpmnEvent::GatewayJoin(label) => println!("  GatewayJoin Event: {} (ID: {})", label, node.id),
+                        BpmnEvent::Start(label) => println!("  Start Event: {} (ID: {}) Pool: {:?}; Lane: {:?}", label, node.id, node.pool.as_deref().unwrap_or("None"), node.lane.as_deref().unwrap_or("None")),
+                        BpmnEvent::Middle(label) => println!("  Middle Event: {} (ID: {}) Pool: {:?}; Lane: {:?}", label, node.id, node.pool.as_deref().unwrap_or("None"), node.lane.as_deref().unwrap_or("None")),
+                        BpmnEvent::End(label) => println!("  End Event: {} (ID: {}) Pool: {:?}; Lane: {:?}", label, node.id, node.pool.as_deref().unwrap_or("None"), node.lane.as_deref().unwrap_or("None")),
+                        BpmnEvent::GatewayExclusive => println!("  GatewayExclusive Event (ID: {}) Pool: {:?}; Lane: {:?}", node.id, node.pool.as_deref().unwrap_or("None"), node.lane.as_deref().unwrap_or("None")),
+                        BpmnEvent::ActivityTask(label) => println!("  ActivityTask: {} (ID: {}) Pool: {:?}; Lane: {:?}", label, node.id, node.pool.as_deref().unwrap_or("None"), node.lane.as_deref().unwrap_or("None")),
+                        BpmnEvent::GatewayJoin(label) => println!("  GatewayJoin Event: {} (ID: {}) Pool: {:?}; Lane: {:?}", label, node.id, node.pool.as_deref().unwrap_or("None"), node.lane.as_deref().unwrap_or("None")),
                     }
                 } else {
                     println!("  No Event (ID: {})", node.id);
@@ -129,7 +85,7 @@
                     println!("  From Node {} to Node {}", edge.from, edge.to);
                 }
             }
-            generate_bpmn(&graph);
+            // let bpmn = generate_bpmn(&graph);
         },
         Err(e) => {
             eprintln!("Error parsing input: {}", e);
